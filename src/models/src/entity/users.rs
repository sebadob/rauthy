use crate::database::{Cache, DB};
use crate::email::email_change_info::send_email_change_info_new;
use crate::email::{email_change_confirm, password_reset};
use crate::entity::continuation_token::ContinuationToken;
use crate::entity::groups::Group;
use crate::entity::magic_links::{MagicLink, MagicLinkUsage};
use crate::entity::password::PasswordPolicy;
use crate::entity::password::RecentPasswordsEntity;
use crate::entity::pictures::UserPicture;
use crate::entity::refresh_tokens::RefreshToken;
use crate::entity::roles::Role;
use crate::entity::sessions::Session;
use crate::entity::theme::ThemeCssFull;
use crate::entity::users_values::UserValues;
use crate::entity::webauthn::{PasskeyEntity, WebauthnServiceReq};
use crate::events::event::Event;
use crate::html::templates::{HtmlTemplate, UserEmailChangeConfirmHtml};
use crate::language::Language;
use crate::rauthy_config::RauthyConfig;
use actix_web::HttpRequest;
use argon2::PasswordHash;
use chrono::Utc;
use core::str::Split;
use hiqlite::Params;
use hiqlite_macros::params;
use rauthy_api_types::PatchOp;
use rauthy_api_types::generic::SearchParamsIdx;
use rauthy_api_types::users::{
    NewUserRegistrationRequest, NewUserRequest, UpdateUserRequest, UpdateUserSelfRequest,
    UserAccountTypeResponse, UserResponse, UserResponseSimple, UserValuesRequest,
    UserValuesResponse,
};
use rauthy_common::constants::{
    CACHE_TTL_APP, CACHE_TTL_USER, IDX_USER_COUNT, IDX_USERS, RAUTHY_ADMIN_ROLE,
};
use rauthy_common::is_hiqlite;
use rauthy_common::password_hasher::{ComparePasswords, HashPassword};
use rauthy_common::utils::{new_store_id, real_ip_from_req};
use rauthy_error::{ErrorResponse, ErrorResponseType};
use serde::{Deserialize, Serialize};
use std::cmp::max;
use std::fmt::{Debug, Formatter};
use std::ops::Add;
use time::OffsetDateTime;
use tracing::{debug, error, trace};

static SQL_SAVE: &str = r#"
UPDATE USERS SET
email = $1, given_name = $2, family_name = $3, password = $4, roles = $5, groups = $6, enabled = $7,
email_verified = $8, password_expires = $9, last_login = $10, last_failed_login = $11,
failed_login_attempts = $12, language = $13, webauthn_user_id = $14, user_expires = $15,
auth_provider_id = $16, federation_uid = $17, picture_id = $18
WHERE id = $19"#;

#[derive(Debug, Clone, PartialEq)]
pub enum AccountType {
    // New -> neither password nor a passkey has been set yet
    New,
    Password,
    Passkey,
    Federated,
    /// Federated + Local Password
    FederatedPassword,
    /// Federated + Local Passkey
    FederatedPasskey,
}

impl From<AccountType> for UserAccountTypeResponse {
    fn from(value: AccountType) -> Self {
        match value {
            AccountType::New => Self::New,
            AccountType::Password => Self::Password,
            AccountType::Passkey => Self::Passkey,
            AccountType::Federated => Self::Federated,
            AccountType::FederatedPasskey => Self::FederatedPasskey,
            AccountType::FederatedPassword => Self::FederatedPassword,
        }
    }
}

#[derive(Clone, Serialize, Deserialize)]
pub struct User {
    pub id: String,
    pub email: String,
    pub given_name: String,
    pub family_name: Option<String>,
    pub password: Option<String>,
    pub roles: String,
    pub groups: Option<String>,
    pub enabled: bool,
    pub email_verified: bool,
    pub password_expires: Option<i64>,
    pub created_at: i64,
    pub last_login: Option<i64>,
    pub last_failed_login: Option<i64>,
    pub failed_login_attempts: Option<i64>,
    pub language: Language,
    pub webauthn_user_id: Option<String>,
    pub user_expires: Option<i64>,
    pub auth_provider_id: Option<String>,
    pub federation_uid: Option<String>,
    pub picture_id: Option<String>,
}

impl Debug for User {
    fn fmt(&self, f: &mut Formatter<'_>) -> std::fmt::Result {
        write!(
            f,
            "User {{ id: {}, email: {}, given_name: {}, family_name: {:?}, password: <hidden>, \
        roles: {}, groups: {:?}, enabled: {}, email_verified: {}, password_expires: {:?}, \
        created_at: {}, last_login: {:?}, last_failed_login: {:?}, failed_login_attempts: {:?}, \
        language: {}, webauthn_user_id: {:?}, user_expires: {:?}, auth_provider_id: {:?}, \
        federation_uid: {:?}, picture_id: {:?} }}",
            self.id,
            self.email,
            self.given_name,
            self.family_name,
            self.roles,
            self.groups,
            self.enabled,
            self.email_verified,
            self.password_expires,
            self.created_at,
            self.last_login,
            self.last_failed_login,
            self.failed_login_attempts,
            self.language,
            self.webauthn_user_id,
            self.user_expires,
            self.auth_provider_id,
            self.federation_uid,
            self.picture_id,
        )
    }
}

impl From<tokio_postgres::Row> for User {
    fn from(row: tokio_postgres::Row) -> Self {
        Self {
            id: row.get("id"),
            email: row.get("email"),
            given_name: row.get("given_name"),
            family_name: row.get("family_name"),
            password: row.get("password"),
            roles: row.get("roles"),
            groups: row.get("groups"),
            enabled: row.get("enabled"),
            email_verified: row.get("email_verified"),
            password_expires: row.get("password_expires"),
            created_at: row.get("created_at"),
            last_login: row.get("last_login"),
            last_failed_login: row.get("last_failed_login"),
            failed_login_attempts: row.get("failed_login_attempts"),
            language: Language::from(row.get::<_, String>("language")),
            webauthn_user_id: row.get("webauthn_user_id"),
            user_expires: row.get("user_expires"),
            auth_provider_id: row.get("auth_provider_id"),
            federation_uid: row.get("federation_uid"),
            picture_id: row.get("picture_id"),
        }
    }
}

// CRUD
impl User {
    pub async fn invalidate_cache(user_id: &str, email: &str) -> Result<(), ErrorResponse> {
        let client = DB::hql();

        let idx = format!("{IDX_USERS}_{user_id}");
        client.delete(Cache::User, idx).await?;

        let idx = format!("{IDX_USERS}_{email}");
        client.delete(Cache::User, idx).await?;

        Ok(())
    }

    pub async fn count() -> Result<i64, ErrorResponse> {
        let client = DB::hql();

        if let Some(count) = client.get(Cache::App, IDX_USER_COUNT).await? {
            return Ok(count);
        }

        let sql = "SELECT COUNT (*) AS count FROM users";
        let count: i64 = if is_hiqlite() {
            client
                .query_raw(sql, params!())
                .await?
                .remove(0)
                .get("count")
        } else {
            DB::pg_query_rows(sql, &[], 1).await?.remove(0).get("count")
        };

        client
            .put(Cache::App, IDX_USER_COUNT, &count, CACHE_TTL_APP)
            .await?;

        Ok(count)
    }

    async fn count_inc() -> Result<(), ErrorResponse> {
        let mut count = Self::count().await?;
        // theoretically, we could have overlaps here, but we don't really care
        // -> used for dynamic pagination only
        count += 1;
        DB::hql()
            .put(Cache::App, IDX_USER_COUNT, &count, CACHE_TTL_APP)
            .await?;
        Ok(())
    }

    async fn count_dec() -> Result<(), ErrorResponse> {
        let mut count = Self::count().await?;
        // theoretically, we could have overlaps here, but we don't really care
        // -> used for dynamic pagination only
        count -= 1;
        DB::hql()
            .put(Cache::App, IDX_USER_COUNT, &count, CACHE_TTL_APP)
            .await?;
        Ok(())
    }

    pub async fn create(
        new_user: User,
        post_reset_redirect_uri: Option<String>,
    ) -> Result<Self, ErrorResponse> {
        let slf = Self::insert(new_user).await?;

        let magic_link = MagicLink::create(
            slf.id.clone(),
            RauthyConfig::get().vars.lifetimes.magic_link_pwd_first as i64,
            MagicLinkUsage::NewUser(post_reset_redirect_uri),
        )
        .await?;
        password_reset::send_pwd_reset(&magic_link, &slf).await;

        Ok(slf)
    }

    pub async fn create_federated(new_user: User) -> Result<Self, ErrorResponse> {
        Self::insert(new_user).await
    }

    pub async fn create_from_new(new_user_req: NewUserRequest) -> Result<User, ErrorResponse> {
        let new_user = User::from_new_user_req(new_user_req).await?;
        User::create(new_user, None).await
    }

    /// Inserts a user from the open registration endpoint into the database
    pub async fn create_from_reg(
        req_data: NewUserRegistrationRequest,
        lang: Language,
    ) -> Result<User, ErrorResponse> {
        let mut new_user = Self {
            email: req_data.email.to_lowercase(),
            given_name: req_data.given_name,
            family_name: req_data.family_name,
            ..Default::default()
        };
        new_user.language = lang;
        let new_user = User::create(new_user, req_data.redirect_uri).await?;

        Ok(new_user)
    }

    pub async fn delete(&self) -> Result<(), ErrorResponse> {
        Session::delete_by_user(&self.id).await?;

        if let Some(picture_id) = &self.picture_id {
            UserPicture::remove(picture_id.clone(), self.id.clone()).await?;
        }

        let sql = "DELETE FROM users WHERE id = $1";
        if is_hiqlite() {
            DB::hql().execute(sql, params!(&self.id)).await?;
        } else {
            DB::pg_execute(sql, &[&self.id]).await?;
        }

        Self::invalidate_cache(&self.id, &self.email).await?;
        Self::count_dec().await?;

        Ok(())
    }

    pub async fn exists(id: String) -> Result<(), ErrorResponse> {
        let idx = format!("{IDX_USERS}_{id}");

        let opt: Option<Self> = DB::hql().get(Cache::User, idx).await?;
        if opt.is_some() {
            return Ok(());
        }

        let sql = "SELECT 1 FROM users WHERE id = $1";
        let user_exists = if is_hiqlite() {
            DB::hql().query_raw(sql, params!(id)).await?.is_empty()
        } else {
            DB::pg_query_rows(sql, &[&id], 1).await?.is_empty()
        };

        if !user_exists {
            return Err(ErrorResponse::new(
                ErrorResponseType::NotFound,
                "user does not exist",
            ));
        }

        Ok(())
    }

    pub async fn find(id: String) -> Result<Self, ErrorResponse> {
        let idx = format!("{IDX_USERS}_{id}");
        let client = DB::hql();

        if let Some(slf) = client.get(Cache::User, &idx).await? {
            return Ok(slf);
        }

        let sql = "SELECT * FROM users WHERE id = $1";
        let slf: Self = if is_hiqlite() {
            client.query_as_one(sql, params!(id)).await?
        } else {
            DB::pg_query_one(sql, &[&id]).await?
        };

        client.put(Cache::User, idx, &slf, CACHE_TTL_USER).await?;
        Ok(slf)
    }

    pub async fn find_by_email(email: String) -> Result<User, ErrorResponse> {
        let email = email.to_lowercase();

        let idx = format!("{IDX_USERS}_{email}");
        let client = DB::hql();

        if let Some(slf) = client.get(Cache::User, &idx).await? {
            return Ok(slf);
        }

        let sql = "SELECT * FROM users WHERE email = $1";
        let slf = if is_hiqlite() {
            client.query_as_one(sql, params!(email)).await?
        } else {
            DB::pg_query_one(sql, &[&email]).await?
        };

        client.put(Cache::User, idx, &slf, CACHE_TTL_USER).await?;
        Ok(slf)
    }

    pub async fn find_by_federation(
        auth_provider_id: &str,
        federation_uid: &str,
    ) -> Result<Self, ErrorResponse> {
        let sql = "SELECT * FROM users WHERE auth_provider_id = $1 AND federation_uid = $2";
        let slf = if is_hiqlite() {
            DB::hql()
                .query_as_one(sql, params!(auth_provider_id, federation_uid))
                .await?
        } else {
            DB::pg_query_one(sql, &[&auth_provider_id, &federation_uid]).await?
        };

        Ok(slf)
    }

    pub async fn find_all() -> Result<Vec<Self>, ErrorResponse> {
        let sql = "SELECT * FROM users ORDER BY created_at ASC";
        let res = if is_hiqlite() {
            DB::hql().query_as(sql, params!()).await?
        } else {
            // for big instances, fetching the count from the cache upfront is a speed improvement
            // because we only need a single memory allocation for the internal `Vec<_>`
            let count = Self::count().await?;
            DB::pg_query(sql, &[], count as usize).await?
        };

        Ok(res)
    }

    pub async fn find_all_simple() -> Result<Vec<UserResponseSimple>, ErrorResponse> {
        let sql = r#"
SELECT id, email, given_name, family_name, created_at, last_login, picture_id
FROM users
ORDER BY created_at ASC"#;

        let res = if is_hiqlite() {
            DB::hql().query_as(sql, params!()).await?
        } else {
            // for big instances, fetching the count from the cache upfront is a speed improvement
            // because we only need a single memory allocation for the internal `Vec<_>`
            let count = Self::count().await?;
            DB::pg_query(sql, &[], count as usize).await?
        };

        Ok(res)
    }

    /// This is a very expensive query using `LIKE`, use only when necessary.
    pub async fn find_with_group(group_name: &str) -> Result<Vec<Self>, ErrorResponse> {
        let like = format!("%{group_name}%");
        let sql = "SELECT * FROM users WHERE groups LIKE $1";

        let res = if is_hiqlite() {
            DB::hql().query_as(sql, params!(like)).await?
        } else {
            let count = Self::count().await? as usize;
            DB::pg_query(sql, &[&like], count).await?
        };

        Ok(res)
    }

    /// This is a very expensive query using `LIKE`, use only when necessary.
    pub async fn find_with_role(role_name: &str) -> Result<Vec<Self>, ErrorResponse> {
        let like = format!("%{role_name}%");
        let sql = "SELECT * FROM users WHERE roles LIKE $1";

        let res = if is_hiqlite() {
            DB::hql().query_as(sql, params!(like)).await?
        } else {
            let count = Self::count().await? as usize;
            DB::pg_query(sql, &[&like], count).await?
        };

        Ok(res)
    }

    pub async fn find_expired() -> Result<Vec<Self>, ErrorResponse> {
        let now = Utc::now().add(chrono::Duration::seconds(10)).timestamp();
        let sql = "SELECT * FROM users WHERE user_expires < $1";

        let res = if is_hiqlite() {
            DB::hql().query_as(sql, params!(now)).await?
        } else {
            let count = Self::count().await? as usize;
            DB::pg_query(sql, &[&now], count).await?
        };

        Ok(res)
    }

    pub async fn find_for_fed_cm_validated(user_id: String) -> Result<Self, ErrorResponse> {
        // We will stick to the WWW-Authenticate header for now and use duplicated code from
        // some OAuth2 api for now until the spec has settled on an error behavior.
        debug!("Looking up FedCM user_id {user_id}");
        let slf = Self::find(user_id).await.map_err(|_| {
            debug!("FedCM user not found");
            ErrorResponse::new(
                ErrorResponseType::WWWAuthenticate("user-not-found".to_string()),
                "The user has not been found",
            )
        })?;

        // reject the request if user has been disabled, even when the token is still valid
        if !slf.enabled || slf.check_expired().is_err() {
            debug!("FedCM user is disabled");
            return Err(ErrorResponse::new(
                ErrorResponseType::WWWAuthenticate("user-disabled".to_string()),
                "The user has been disabled",
            ));
        }

        Ok(slf)
    }

    #[tracing::instrument]
    pub async fn find_paginated(
        continuation_token: Option<ContinuationToken>,
        page_size: i64,
        offset: i64,
        backwards: bool,
    ) -> Result<(Vec<UserResponseSimple>, Option<ContinuationToken>), ErrorResponse> {
        let size_hint = max(page_size, 1) as usize;

        let res = if let Some(token) = continuation_token {
            if backwards {
                let sql = r#"
SELECT id, email, given_name, family_name, created_at, last_login, picture_id
FROM users
WHERE created_at <= $1 AND id != $2
ORDER BY created_at DESC
LIMIT $3
OFFSET $4"#;

                let mut res: Vec<UserResponseSimple> = if is_hiqlite() {
                    DB::hql()
                        .query_as(sql, params!(token.ts, token.id, page_size, offset))
                        .await?
                } else {
                    DB::pg_query(sql, &[&token.ts, &token.id, &page_size, &offset], size_hint)
                        .await?
                };
                res.reverse();
                res
            } else {
                let sql = r#"
SELECT id, email, given_name, family_name, created_at, last_login, picture_id
FROM users
WHERE created_at >= $1 AND id != $2
ORDER BY created_at ASC
LIMIT $3
OFFSET $4"#;

                if is_hiqlite() {
                    DB::hql()
                        .query_as(sql, params!(token.ts, token.id, page_size, offset))
                        .await?
                } else {
                    DB::pg_query(sql, &[&token.ts, &token.id, &page_size, &offset], size_hint)
                        .await?
                }
            }
        } else if backwards {
            // backwards without any continuation token will simply
            // serve the last elements without any other conditions
            let sql = r#"
SELECT id, email, given_name, family_name, created_at, last_login, picture_id
FROM users
ORDER BY created_at DESC
LIMIT $1
OFFSET $2"#;

            let mut res = if is_hiqlite() {
                DB::hql().query_as(sql, params!(page_size, offset)).await?
            } else {
                DB::pg_query(sql, &[&page_size, &offset], size_hint).await?
            };
            res.reverse();
            res
        } else {
            let sql = r#"
SELECT id, email, given_name, family_name, created_at, last_login, picture_id
FROM users
ORDER BY created_at ASC
LIMIT $1
OFFSET $2"#;

            if is_hiqlite() {
                DB::hql().query_as(sql, params!(page_size, offset)).await?
            } else {
                DB::pg_query(sql, &[&page_size, &offset], size_hint).await?
            }
        };

        let token = res
            .last()
            .map(|entry| ContinuationToken::new(entry.id.clone(), entry.created_at));

        Ok((res, token))
    }

    pub async fn insert(new_user: User) -> Result<Self, ErrorResponse> {
        let lang = new_user.language.as_str();
        let sql = r#"
INSERT INTO USERS
(id, email, given_name, family_name, roles, groups, enabled, email_verified, created_at,
last_login, language, user_expires, auth_provider_id, federation_uid, picture_id)
VALUES ($1, $2, $3, $4, $5, $6, $7, $8, $9, $10, $11, $12, $13, $14, $15)"#;

        if is_hiqlite() {
            DB::hql()
                .execute(
                    sql,
                    params!(
                        &new_user.id,
                        &new_user.email,
                        &new_user.given_name,
                        &new_user.family_name,
                        &new_user.roles,
                        &new_user.groups,
                        new_user.enabled,
                        new_user.email_verified,
                        new_user.created_at,
                        new_user.last_login,
                        lang,
                        new_user.user_expires,
                        &new_user.auth_provider_id,
                        &new_user.federation_uid,
                        &new_user.picture_id
                    ),
                )
                .await?;
        } else {
            DB::pg_execute(
                sql,
                &[
                    &new_user.id,
                    &new_user.email,
                    &new_user.given_name,
                    &new_user.family_name,
                    &new_user.roles,
                    &new_user.groups,
                    &new_user.enabled,
                    &new_user.email_verified,
                    &new_user.created_at,
                    &new_user.last_login,
                    &lang,
                    &new_user.user_expires,
                    &new_user.auth_provider_id,
                    &new_user.federation_uid,
                    &new_user.picture_id,
                ],
            )
            .await?;
        }

        Self::count_inc().await?;

        Ok(new_user)
    }

    /// Caution: Results will only contain values necessary for SCIM syncs.
    pub async fn find_for_scim_sync(
        last_created_ts: i64,
        limit: u16,
    ) -> Result<Vec<(Self, UserValues)>, ErrorResponse> {
        let sql = r#"
SELECT u.id AS user_id, email, email_verified, given_name, family_name, roles, groups, enabled,
    created_at, language, picture_id, birthdate, phone, street, zip, city, country
FROM users u
LEFT JOIN users_values uv ON u.id = uv.id
WHERE u.created_at > $1
ORDER BY created_at ASC
LIMIT $2"#;

        let mut res = Vec::with_capacity(limit as usize);

        if is_hiqlite() {
            let rows = DB::hql()
                .query_raw(sql, params!(last_created_ts, limit))
                .await?;
            for mut row in rows {
                let user = Self {
                    id: row.get("user_id"),
                    email: row.get("email"),
                    given_name: row.get("given_name"),
                    family_name: row.get("family_name"),
                    password: None,
                    roles: row.get("roles"),
                    groups: row.get("groups"),
                    enabled: row.get("enabled"),
                    email_verified: row.get("email_verified"),
                    password_expires: None,
                    created_at: row.get("created_at"),
                    last_login: None,
                    last_failed_login: None,
                    failed_login_attempts: None,
                    language: Language::from(row.get::<String>("language")),
                    webauthn_user_id: None,
                    user_expires: None,
                    auth_provider_id: None,
                    federation_uid: None,
                    picture_id: row.get("picture_id"),
                };
                let values = UserValues {
                    id: user.id.clone(),
                    birthdate: row.get("birthdate"),
                    phone: row.get("phone"),
                    street: row.get("street"),
                    zip: row.get("zip"),
                    city: row.get("city"),
                    country: row.get("country"),
                };
                res.push((user, values));
            }
        } else {
            let rows = DB::pg_query_rows(sql, &[&last_created_ts, &(limit as i32)], limit as usize)
                .await?;
            for row in rows {
                let user = Self {
                    id: row.get("user_id"),
                    email: row.get("email"),
                    given_name: row.get("given_name"),
                    family_name: row.get("family_name"),
                    password: None,
                    roles: row.get("roles"),
                    groups: row.get("groups"),
                    enabled: row.get("enabled"),
                    email_verified: row.get("email_verified"),
                    password_expires: None,
                    created_at: row.get("created_at"),
                    last_login: None,
                    last_failed_login: None,
                    failed_login_attempts: None,
                    language: Language::from(row.get::<_, String>("language")),
                    webauthn_user_id: None,
                    user_expires: None,
                    auth_provider_id: None,
                    federation_uid: None,
                    picture_id: row.get("picture_id"),
                };
                let values = UserValues {
                    id: user.id.clone(),
                    birthdate: row.get("birthdate"),
                    phone: row.get("phone"),
                    street: row.get("street"),
                    zip: row.get("zip"),
                    city: row.get("city"),
                    country: row.get("country"),
                };
                res.push((user, values));
            }
        }

        Ok(res)
    }

    pub async fn provider_unlink(user_id: String) -> Result<Self, ErrorResponse> {
        // we need to find the user first and validate that it has been set up properly
        // to work without a provider
        let mut slf = Self::find(user_id).await?;
        if slf.password.is_none() && !slf.has_webauthn_enabled() {
            return Err(ErrorResponse::new(
                ErrorResponseType::BadRequest,
                "You must have at least a password or passkey set up before you can \
                remove a provider link",
            ));
        }

        slf.auth_provider_id = None;
        slf.federation_uid = None;
        slf.save(None).await?;

        Ok(slf)
    }

    /// Appends multiple necessary transaction queries to update a user to the given `Vec<_>`.
    ///
    /// CAUTION:
    /// You MUST clear the updated users from the cache after a successful txn commit!
    /// Either clear the whole `Cache::User` cache or use `User::invalidate_cache()`.
    ///
    /// CAUTION:
    /// DO NOT use this function to update a user's `email` or `enabled` state, as this would
    /// need additional cache cleanup and E-Mail handling!
    pub fn save_txn_append(self, txn: &mut Vec<(&str, Params)>) {
        txn.push((
            SQL_SAVE,
            params!(
                self.email,
                self.given_name,
                self.family_name,
                self.password,
                self.roles,
                self.groups,
                self.enabled,
                self.email_verified,
                self.password_expires,
                self.last_login,
                self.last_failed_login,
                self.failed_login_attempts,
                self.language.as_str().to_string(),
                self.webauthn_user_id,
                self.user_expires,
                self.auth_provider_id,
                self.federation_uid,
                self.picture_id,
                self.id
            ),
        ));
    }

    /// CAUTION:
    /// You MUST clear the updated users from the cache after a successful txn commit!
    /// Either clear the whole `Cache::User` cache or use `User::invalidate_cache()`.
    ///
    /// CAUTION:
    /// DO NOT use this function to update a user's `email` or `enabled` state!
    pub async fn save_txn(
        &self,
        txn: &deadpool_postgres::Transaction<'_>,
    ) -> Result<(), ErrorResponse> {
        let lang = self.language.as_str();

        DB::pg_txn_append(
            txn,
            SQL_SAVE,
            &[
                &self.email,
                &self.given_name,
                &self.family_name,
                &self.password,
                &self.roles,
                &self.groups,
                &self.enabled,
                &self.email_verified,
                &self.password_expires,
                &self.last_login,
                &self.last_failed_login,
                &self.failed_login_attempts,
                &lang,
                &self.webauthn_user_id,
                &self.user_expires,
                &self.auth_provider_id,
                &self.federation_uid,
                &self.picture_id,
                &self.id,
            ],
        )
        .await?;

        Ok(())
    }

    pub async fn save(&self, old_email: Option<String>) -> Result<(), ErrorResponse> {
        if old_email.is_some() {
            User::is_email_free(self.email.clone()).await?;
        }

        let lang = self.language.as_str();
        let client = DB::hql();

        if is_hiqlite() {
            client
                .execute(
                    SQL_SAVE,
                    params!(
                        &self.email,
                        &self.given_name,
                        &self.family_name,
                        &self.password,
                        &self.roles,
                        &self.groups,
                        self.enabled,
                        self.email_verified,
                        self.password_expires,
                        self.last_login,
                        self.last_failed_login,
                        self.failed_login_attempts,
                        lang,
                        &self.webauthn_user_id,
                        self.user_expires,
                        &self.auth_provider_id,
                        &self.federation_uid,
                        &self.picture_id,
                        &self.id
                    ),
                )
                .await?;
        } else {
            DB::pg_execute(
                SQL_SAVE,
                &[
                    &self.email,
                    &self.given_name,
                    &self.family_name,
                    &self.password,
                    &self.roles,
                    &self.groups,
                    &self.enabled,
                    &self.email_verified,
                    &self.password_expires,
                    &self.last_login,
                    &self.last_failed_login,
                    &self.failed_login_attempts,
                    &lang,
                    &self.webauthn_user_id,
                    &self.user_expires,
                    &self.auth_provider_id,
                    &self.federation_uid,
                    &self.picture_id,
                    &self.id,
                ],
            )
            .await?;
        }

        if !self.enabled {
            Session::invalidate_for_user(&self.id).await?;
            RefreshToken::invalidate_for_user(&self.id).await?;
        }

        if let Some(email) = old_email {
            let idx = format!("{IDX_USERS}_{email}");
            client.delete(Cache::User, idx).await?;
        }

        let idx = format!("{IDX_USERS}_{}", self.id);
        client.put(Cache::User, idx, self, CACHE_TTL_USER).await?;

        let idx = format!("{IDX_USERS}_{}", self.email);
        client.put(Cache::User, idx, self, CACHE_TTL_USER).await?;

        Ok(())
    }

    /// Caution: Uses regex / LIKE on the database -> very costly query
    pub async fn search(
        idx: &SearchParamsIdx,
        q: &str,
        limit: i64,
    ) -> Result<Vec<UserResponseSimple>, ErrorResponse> {
        let q = format!("%{q}%");
        let size_hint = max(limit, 1) as usize;

        let res = match idx {
            SearchParamsIdx::Id | SearchParamsIdx::UserId => {
                let sql = r#"
SELECT id, email, given_name, family_name, created_at, last_login, picture_id
FROM users
WHERE id LIKE $1
ORDER BY created_at ASC
LIMIT $2"#;

                if is_hiqlite() {
                    DB::hql().query_as(sql, params!(q, limit)).await?
                } else {
                    DB::pg_query(sql, &[&q, &limit], size_hint).await?
                }
            }
            SearchParamsIdx::Email => {
                let sql = r#"
SELECT id, email, given_name, family_name, created_at, last_login, picture_id
FROM users
WHERE email LIKE $1
ORDER BY created_at ASC
LIMIT $2"#;

                if is_hiqlite() {
                    DB::hql().query_as(sql, params!(q, limit)).await?
                } else {
                    DB::pg_query(sql, &[&q, &limit], size_hint).await?
                }
            }
            _ => {
                return Err(ErrorResponse::new(
                    ErrorResponseType::BadRequest,
                    "supported search idx for users: id / user_id, email",
                ));
            }
        };

        Ok(res)
    }

    pub async fn set_email_verified(
        user_id: String,
        email_verified: bool,
    ) -> Result<(), ErrorResponse> {
        let sql = "UPDATE users SET email_verified = $1 WHERE id = $2";
        if is_hiqlite() {
            DB::hql()
                .execute(sql, params!(email_verified, user_id))
                .await?;
        } else {
            DB::pg_execute(sql, &[&email_verified, &user_id]).await?;
        }
        Ok(())
    }

    /// Builds an `UpdateUserRequest` solely from data inside the DB. This data can then be used
    /// for `PatchOp`s. Build `UpdateUserRequest` to be able to re-use all other existing
    /// functionality and checks.
    pub async fn upd_req_from_db(user_id: String) -> Result<UpdateUserRequest, ErrorResponse> {
        let u = Self::find(user_id).await?;

        let roles = u.get_roles();
        let groups = Some(u.get_groups());
        let language = Some(rauthy_api_types::generic::Language::from(u.language));

        let user_values = UserValues::find(&u.id).await?.map(|uv| UserValuesRequest {
            birthdate: uv.birthdate,
            phone: uv.phone,
            street: uv.street,
            zip: uv.zip,
            city: uv.city,
            country: uv.country,
        });

        Ok(UpdateUserRequest {
            email: u.email,
            given_name: u.given_name,
            family_name: u.family_name,
            language,
            // Must be None here to avoid triggering the "new password set" logic for each user
            // update. This req is being used for `PatchOp`s and if the PatchOp contains a
            // `password`, it will be updated later on.
            password: None,
            roles,
            groups,
            enabled: u.enabled,
            email_verified: u.email_verified,
            user_expires: u.user_expires,
            user_values,
        })
    }

    pub async fn patch(
        user_id: String,
        payload: PatchOp,
    ) -> Result<UpdateUserRequest, ErrorResponse> {
        let mut upd_req = User::upd_req_from_db(user_id).await?;
        let mut uv = upd_req.user_values.unwrap_or_default();

        for put in payload.put {
            match put.key.as_str() {
                "email" => upd_req.email = put.value.as_str().unwrap_or_default().to_string(),
                "password" => {
                    upd_req.password = Some(put.value.as_str().unwrap_or_default().to_string())
                }
                "given_name" => {
                    upd_req.given_name = put.value.as_str().unwrap_or_default().to_string()
                }
                "family_name" => upd_req.family_name = put.value.as_str().map(String::from),
                "language" => {
                    let lang = rauthy_api_types::generic::Language::from(Language::from(
                        put.value.as_str().unwrap_or_default(),
                    ));
                    upd_req.language = Some(lang)
                }
                "roles" => {
                    upd_req.roles = put
                        .value
                        .as_array()
                        .map(|arr| {
                            arr.iter()
                                .map(|v| v.as_str().unwrap_or_default().to_string())
                                .collect()
                        })
                        .unwrap_or_default()
                }
                "groups" => {
                    upd_req.groups = Some(
                        put.value
                            .as_array()
                            .map(|arr| {
                                arr.iter()
                                    .map(|v| v.as_str().unwrap_or_default().to_string())
                                    .collect()
                            })
                            .unwrap_or_default(),
                    )
                }
                "enabled" => upd_req.enabled = put.value.as_bool().unwrap_or(true),
                "email_verified" => upd_req.email_verified = put.value.as_bool().unwrap_or(true),
                "user_expires" => upd_req.user_expires = put.value.as_i64(),
                key => {
                    if let Some(key) = key.strip_prefix("user_values.") {
                        match key {
                            "birthdate" => uv.birthdate = put.value.as_str().map(String::from),
                            "phone" => uv.phone = put.value.as_str().map(String::from),
                            "street" => uv.street = put.value.as_str().map(String::from),
                            "zip" => uv.zip = put.value.as_str().map(String::from),

                            "city" => uv.city = put.value.as_str().map(String::from),
                            "country" => uv.country = put.value.as_str().map(String::from),
                            v => {
                                return Err(ErrorResponse::new(
                                    ErrorResponseType::BadRequest,
                                    format!("Invalid patch op put value for user: user_values.{v}"),
                                ));
                            }
                        }
                    } else {
                        return Err(ErrorResponse::new(
                            ErrorResponseType::BadRequest,
                            format!("Invalid patch op put value for user: {key}"),
                        ));
                    }
                }
            }
        }

        for key in payload.del {
            match key.as_str() {
                "family_name" => upd_req.family_name = None,
                "language" => upd_req.language = None,
                "roles" => upd_req.roles = Vec::default(),
                "groups" => upd_req.groups = None,
                "user_expires" => upd_req.user_expires = None,
                "user_values" => uv = UserValuesRequest::default(),
                key => {
                    if let Some(key) = key.strip_prefix("user_values.") {
                        match key {
                            "birthdate" => uv.birthdate = None,
                            "phone" => uv.phone = None,
                            "street" => uv.street = None,
                            "zip" => uv.zip = None,
                            "city" => uv.city = None,
                            "country" => uv.country = None,
                            v => {
                                return Err(ErrorResponse::new(
                                    ErrorResponseType::BadRequest,
                                    format!("Invalid patch op del value for user: user_values.{v}"),
                                ));
                            }
                        }
                    } else {
                        return Err(ErrorResponse::new(
                            ErrorResponseType::BadRequest,
                            format!("Invalid patch op del value for user: {key}"),
                        ));
                    }
                }
            }
        }

        if uv != UserValuesRequest::default() {
            upd_req.user_values = Some(uv);
        } else {
            upd_req.user_values = None;
        }

        Ok(upd_req)
    }

    pub async fn update(
        id: String,
        mut upd_user: UpdateUserRequest,
        user: Option<User>,
    ) -> Result<(User, Option<UserValues>, bool), ErrorResponse> {
        let mut user = match user {
            None => User::find(id).await?,
            Some(user) => user,
        };
        upd_user.email = upd_user.email.to_lowercase();
        let old_email = if user.email != upd_user.email {
            Some(user.email.clone())
        } else {
            None
        };

        user.email = upd_user.email;
        user.given_name = upd_user.given_name;
        user.family_name = upd_user.family_name;

        if let Some(lang) = upd_user.language {
            user.language = lang.into();
        }

        if let Some(password) = &upd_user.password {
            user.apply_password_rules(password).await?;
        }

        let is_admin_before_update = user.is_admin();
        user.roles = Role::sanitize(upd_user.roles).await?;
        user.groups = Group::sanitize(upd_user.groups).await?;

        user.enabled = upd_user.enabled;
        user.email_verified = upd_user.email_verified;
        user.user_expires = upd_user.user_expires;

        user.save(old_email.clone()).await?;

        if upd_user.password.is_some() {
            RauthyConfig::get()
                .tx_events
                .send_async(Event::user_password_reset(
                    format!("Reset done by admin for user {}", user.email),
                    None,
                ))
                .await
                .unwrap();
        }

        if let Some(old_email) = old_email.as_ref() {
            // if the user was saved successfully and the email was changed, invalidate all existing
            // sessions with the old address and send out notifications to the users addresses
            Session::invalidate_for_user(&user.id).await?;

            // send out confirmation E-Mails to both addresses
            email_change_confirm::send_email_confirm_change(&user, &user.email, &user.email, true)
                .await;
            email_change_confirm::send_email_confirm_change(&user, old_email, &user.email, true)
                .await;

            let event_text = format!("Change by admin: {old_email} -> {}", user.email);
            RauthyConfig::get()
                .tx_events
                .send_async(Event::user_email_change(event_text, None))
                .await
                .unwrap();
        }

        let is_new_admin = !is_admin_before_update && user.is_admin();

        // finally, update the custom users values
        let user_values = if let Some(values) = upd_user.user_values {
            UserValues::upsert(user.id.clone(), values).await?
        } else {
            UserValues::delete(user.id.clone()).await?;
            None
        };

        Ok((user, user_values, is_new_admin))
    }

    pub async fn update_language(&self) -> Result<(), ErrorResponse> {
        let lang = self.language.as_str();
        let sql = "UPDATE users SET language = $1 WHERE id = $2";

        if is_hiqlite() {
            DB::hql().execute(sql, params!(lang, &self.id)).await?;
        } else {
            DB::pg_execute(sql, &[&lang, &self.id]).await?;
        }

        Ok(())
    }

    /// Updates a user from himself. This is needed for the account page to make each user able to
    /// update its own data.
    pub async fn update_self_req(
        id: String,
        upd_user: UpdateUserSelfRequest,
    ) -> Result<(User, Option<UserValues>, bool), ErrorResponse> {
        let user = User::find(id.clone()).await?;

        let mut password = None;
        if let Some(pwd_new) = upd_user.password_new {
            if let Some(pwd_curr) = upd_user.password_current {
                user.validate_password(pwd_curr).await?;
            } else if let Some(mfa_code) = upd_user.mfa_code {
                let svc_req = WebauthnServiceReq::find(mfa_code).await?;
                if svc_req.user_id != user.id {
                    return Err(ErrorResponse::new(
                        ErrorResponseType::Forbidden,
                        "User ID does not match",
                    ));
                }
                svc_req.delete().await?;
            } else {
                return Err(ErrorResponse::new(
                    ErrorResponseType::BadRequest,
                    "Cannot set a new password without the current one",
                ));
            }
            password = Some(pwd_new);
        }

        let email_updated = if let Some(email) = upd_user.email.map(|email| email.to_lowercase()) {
            // if the email should be updated, we do not do it directly -> send out confirmation
            // email to old AND new address
            if email != user.email {
                // invalidate possibly other existing MagicLinks of the same type
                MagicLink::invalidate_all_email_change(&user.id).await?;

                let ml = MagicLink::create(
                    user.id.clone(),
                    60,
                    MagicLinkUsage::EmailChange(email.clone()),
                )
                .await?;
                send_email_change_info_new(&ml, &user, email).await;
                true
            } else {
                false
            }
        } else {
            false
        };

        let groups = if user.groups.is_some() {
            Some(user.get_groups())
        } else {
            None
        };
        let req = UpdateUserRequest {
            // never update the email directly here, only via email confirmation action from the user
            email: user.email.clone(),
            given_name: upd_user
                .given_name
                .unwrap_or_else(|| user.given_name.clone()),
            family_name: upd_user.family_name,
            language: upd_user.language,
            password,
            roles: user.get_roles(),
            groups,
            enabled: user.enabled,
            email_verified: user.email_verified,
            user_expires: user.user_expires,
            user_values: upd_user.user_values,
        };

        // a user cannot become a new admin from a self-req
        let (user, user_values, _is_new_admin) = User::update(id, req, Some(user)).await?;
        Ok((user, user_values, email_updated))
    }

    /// Converts a user account from as password account type to passkey only with all necessary
    /// checks included.
    pub async fn convert_to_passkey(id: String) -> Result<(), ErrorResponse> {
        let mut user = User::find(id.clone()).await?;

        if user.account_type() != AccountType::Password {
            return Err(ErrorResponse::new(
                ErrorResponseType::BadRequest,
                "Only AccountType::Password can be converted",
            ));
        }

        if !user.has_webauthn_enabled() {
            return Err(ErrorResponse::new(
                ErrorResponseType::BadRequest,
                "Account type conversion can only happen with at least one active Passkey",
            ));
        }

        let pks = PasskeyEntity::find_for_user_with_uv(&user.id).await?;
        if pks.is_empty() {
            return Err(ErrorResponse::new(
                ErrorResponseType::NotFound,
                "Could not find any passkeys with active User Verification".to_string(),
            ));
        }

        user.password = None;
        user.password_expires = None;

        user.save(None).await?;
        Ok(())
    }
}

impl User {
    #[inline]
    pub fn account_type(&self) -> AccountType {
        if self.federation_uid.is_some() {
            if self.password.is_some() {
                AccountType::FederatedPassword
            } else if self.has_webauthn_enabled() {
                AccountType::FederatedPasskey
            } else {
                AccountType::Federated
            }
        } else if self.password.is_some() {
            AccountType::Password
        } else if self.has_webauthn_enabled() {
            AccountType::Passkey
        } else {
            AccountType::New
        }
    }

    pub async fn apply_password_rules(&mut self, plain_pwd: &str) -> Result<(), ErrorResponse> {
        let rules = PasswordPolicy::find().await?;

        if plain_pwd.len() < rules.length_min as usize {
            return Err(ErrorResponse::new(
                ErrorResponseType::BadRequest,
                format!("Minimum password length is {}", rules.length_min),
            ));
        }
        if plain_pwd.len() > rules.length_max as usize {
            return Err(ErrorResponse::new(
                ErrorResponseType::BadRequest,
                format!("Maximum password length is {}", rules.length_max),
            ));
        }

        let mut count_lower = 0;
        let mut count_upper = 0;
        let mut count_digit = 0;
        let mut count_special = 0;

        plain_pwd.chars().for_each(|c| {
            if c.is_lowercase() {
                count_lower += 1;
            } else if c.is_uppercase() {
                count_upper += 1;
            } else if c.is_ascii_digit() {
                count_digit += 1;
            } else if !c.is_alphanumeric() {
                count_special += 1;
            }
        });

        let lower_req = rules.include_lower_case.unwrap_or(0);
        if lower_req > count_lower {
            return Err(ErrorResponse::new(
                ErrorResponseType::BadRequest,
                format!(
                    "New password does not include the minimum lower character count: {lower_req}"
                ),
            ));
        }

        let upper_req = rules.include_upper_case.unwrap_or(0);
        if upper_req > count_upper {
            return Err(ErrorResponse::new(
                ErrorResponseType::BadRequest,
                format!(
                    "New password does not include the minimum upper character count: {upper_req}"
                ),
            ));
        }

        let digit_req = rules.include_digits.unwrap_or(0);
        if digit_req > count_digit {
            return Err(ErrorResponse::new(
                ErrorResponseType::BadRequest,
                format!("New password does not include the minimum digit count: {digit_req}"),
            ));
        }

        let special_req = rules.include_special.unwrap_or(0);
        if special_req > count_special {
            return Err(ErrorResponse::new(
                ErrorResponseType::BadRequest,
                format!(
                    "New password does not include the minimum special character count: {special_req}"
                ),
            ));
        }

        let new_hash = HashPassword::hash_password(plain_pwd.to_string()).await?;
        let mut new_recent = Vec::new();

        if let Some(recent_req) = rules.not_recently_used {
            match RecentPasswordsEntity::find(&self.id).await {
                Ok(mut most_recent) => {
                    let mut iteration = 1;
                    for old_hash in most_recent.passwords.split('\n') {
                        if ComparePasswords::is_match(plain_pwd.to_string(), old_hash.to_string())
                            .await?
                        {
                            return Err(ErrorResponse::new(
                                ErrorResponseType::BadRequest,
                                format!(
                                    "The new password must not be one of the last {recent_req} used \
                                    passwords"
                                ),
                            ));
                        }

                        new_recent.push(old_hash);

                        // check if we have more recent passwords than needed
                        iteration += 1;
                        if iteration == recent_req {
                            break;
                        }
                    }

                    most_recent.passwords = format!("{new_hash}\n{}", new_recent.join("\n"));
                    most_recent.save().await?;
                }

                Err(_) => {
                    RecentPasswordsEntity::create(&self.id, new_hash.clone()).await?;
                }
            }
        }

        if RauthyConfig::get().vars.webauthn.no_password_exp && self.has_webauthn_enabled() {
            self.password_expires = None;
        } else {
            let password_expires = rules.valid_days.map(|d| {
                OffsetDateTime::now_utc()
                    .add(::time::Duration::days(d as i64))
                    .unix_timestamp()
            });
            self.password_expires = password_expires;
        }

        self.password = Some(new_hash);

        Ok(())
    }

    #[inline]
    pub fn check_enabled(&self) -> Result<(), ErrorResponse> {
        if !self.enabled {
            trace!("The user is not enabled");
            return Err(ErrorResponse::new(
                ErrorResponseType::Disabled,
                "User is not enabled",
            ));
        }
        Ok(())
    }

    #[inline]
    pub fn check_expired(&self) -> Result<(), ErrorResponse> {
        if let Some(ts) = self.user_expires
            && Utc::now().timestamp() > ts
        {
            trace!("User has expired");
            return Err(ErrorResponse::new(
                ErrorResponseType::Disabled,
                "User has expired",
            ));
        }
        Ok(())
    }

    pub async fn confirm_email_address(
        req: HttpRequest,
        user_id: String,
        confirm_id: String,
    ) -> Result<String, ErrorResponse> {
        let mut ml = MagicLink::find(&confirm_id).await?;
        ml.validate(&user_id, &req, false)?;

        let usage = MagicLinkUsage::try_from(&ml.usage)?;
        let new_email = match usage {
            MagicLinkUsage::NewUser(_) | MagicLinkUsage::PasswordReset(_) => {
                return Err(ErrorResponse::new(
                    ErrorResponseType::BadRequest,
                    "The Magic Link is not meant to be used to confirm an E-Mail address",
                ));
            }
            MagicLinkUsage::EmailChange(email) => email,
        };

        let mut user = Self::find(user_id).await?;

        // save data
        let old_email = user.email;
        user.email = new_email;
        user.email_verified = true;
        user.save(Some(old_email.clone())).await?;
        ml.invalidate().await?;

        // finally, invalidate all existing sessions with the old email
        Session::invalidate_for_user(&user.id).await?;

        // send out confirmation E-Mails to both addresses
        email_change_confirm::send_email_confirm_change(&user, &user.email, &user.email, false)
            .await;
        email_change_confirm::send_email_confirm_change(&user, &old_email, &user.email, false)
            .await;

        let event_text = format!("{old_email} -> {}", user.email);
        let ip = real_ip_from_req(&req).ok();
        RauthyConfig::get()
            .tx_events
            .send_async(Event::user_email_change(event_text, ip))
            .await
            .unwrap();

        // build response HTML
        let lang = Language::try_from(&req).unwrap_or_default();
        let html = UserEmailChangeConfirmHtml::build(
            &lang,
            ThemeCssFull::find_theme_ts_rauthy().await?,
            &[
                HtmlTemplate::EmailOld(old_email),
                HtmlTemplate::EmailNew(user.email),
            ],
        );

        Ok(html)
    }

    pub fn delete_group(&mut self, group: &str) {
        if self.groups.is_none() {
            return;
        }
        let old_groups = self.groups.as_ref().unwrap();

        let i_opt = old_groups.find(group);
        if i_opt.is_none() {
            return;
        }

        let i = i_opt.unwrap();
        if i == 0 {
            // the group is the first entry
            if old_groups.len() > group.len() {
                let g = format!("{group},");
                self.groups = Some(old_groups.replace(&g, ""));
            } else {
                self.groups = None;
            }
        } else {
            // the role is at the end or in the middle
            let g = format!(",{group}");
            self.groups = Some(old_groups.replace(&g, ""));
        }
    }

    pub fn delete_role(&mut self, role: &str) {
        // find the role via index in the string
        // first entry: delete role + ',' if it exists
        // last entry: delete role + ',' in front if it exists
        // middle: delete role + ',' in front if it exists
        // --> 2 cases: first entry or else
        let i_opt = self.roles.find(role);
        if i_opt.is_none() {
            return;
        }

        let i = i_opt.unwrap();
        if i == 0 {
            // the role is the first entry
            if self.roles.len() > role.len() {
                let r = format!("{role},");
                self.roles = self.roles.replace(&r, "");
            } else {
                self.roles = String::from("");
            }
        } else {
            // the role is at the end or in the middle
            let r = format!(",{role}");
            self.roles = self.roles.replace(&r, "");
        }
    }

    pub fn email_recipient_name(&self) -> String {
        if let Some(n) = &self.family_name {
            format!("{} {n}", self.given_name)
        } else {
            self.given_name.to_string()
        }
    }

    pub async fn from_new_user_req(new_user: NewUserRequest) -> Result<Self, ErrorResponse> {
        let roles = Role::sanitize(new_user.roles).await?;
        let groups = Group::sanitize(new_user.groups).await?;

        let user = Self {
            email: new_user.email.to_lowercase(),
            email_verified: false,
            given_name: new_user.given_name,
            family_name: new_user.family_name,
            language: new_user.language.into(),
            roles,
            groups,
            user_expires: new_user.user_expires,
            ..Default::default()
        };

        Ok(user)
    }

    #[inline]
    pub fn get_groups(&self) -> Vec<String> {
        let mut res = Vec::new();
        if self.groups.is_some() {
            self.groups
                .as_ref()
                .unwrap()
                .split(',')
                .for_each(|g| res.push(g.trim().to_owned()));
        }
        res
    }

    #[inline]
    pub fn groups_iter(&self) -> Split<'_, char> {
        self.groups.as_deref().unwrap_or_default().split(',')
    }

    #[inline]
    pub fn get_roles(&self) -> Vec<String> {
        let mut res = Vec::new();
        if !self.roles.is_empty() {
            self.roles
                .split(',')
                .for_each(|r| res.push(r.trim().to_owned()));
        }
        res
    }

    #[inline]
    pub fn roles_iter(&self) -> Split<'_, char> {
        self.roles.as_str().split(',')
    }

    #[inline(always)]
    pub fn has_webauthn_enabled(&self) -> bool {
        self.webauthn_user_id.is_some()
    }

    pub fn into_response(self, user_values: Option<UserValues>) -> UserResponse {
        let roles = self.get_roles();
        let groups = if self.groups.is_some() {
            Some(self.get_groups())
        } else {
            None
        };
        let account_type = UserAccountTypeResponse::from(self.account_type());

        UserResponse {
            id: self.id,
            email: self.email,
            given_name: self.given_name,
            family_name: self.family_name,
            language: self.language.into(),
            roles,
            groups,
            enabled: self.enabled,
            email_verified: self.email_verified,
            password_expires: self.password_expires,
            created_at: self.created_at,
            last_login: self.last_login,
            last_failed_login: self.last_failed_login,
            failed_login_attempts: self.failed_login_attempts,
            user_expires: self.user_expires,
            account_type,
            webauthn_user_id: self.webauthn_user_id,
            user_values: user_values
                .map(UserValuesResponse::from)
                .unwrap_or_default(),
            auth_provider_id: self.auth_provider_id,
            federation_uid: self.federation_uid,
            picture_id: self.picture_id,
        }
    }

    pub fn is_argon2_uptodate(&self, params: &argon2::Params) -> Result<bool, ErrorResponse> {
        if self.password.is_none() {
            error!(
                user_id = self.id,
                "Trying to validate argon2 params with not set password"
            );
            return Err(ErrorResponse::new(
                ErrorResponseType::Internal,
                "Cannot validate argon2 param - password is not set",
            ));
        }
        let hash = PasswordHash::new(self.password.as_ref().unwrap())
            .expect("Could not build Hash from password string");
        let curr_params =
            argon2::Params::try_from(&hash).expect("Could not extract params from hash");

        if curr_params.m_cost() == params.m_cost()
            && curr_params.t_cost() == params.t_cost()
            && curr_params.p_cost() == params.p_cost()
        {
            return Ok(true);
        }
        Ok(false)
    }

    #[inline]
    pub fn is_admin(&self) -> bool {
        self.roles_iter().any(|r| r == RAUTHY_ADMIN_ROLE)
    }

    async fn is_email_free(email: String) -> Result<(), ErrorResponse> {
        match User::find_by_email(email).await {
            Ok(_) => Err(ErrorResponse::new(
                ErrorResponseType::BadRequest,
                "E-Mail is already in use",
            )),
            Err(_) => Ok(()),
        }
    }

    /// Returns `true` if the passwords match and `false` if they don't.
    /// It only returns an Err(ErrorResponse) in case of a hash parsing issue or corrupted data.
    async fn match_passwords(&self, plain: String) -> Result<bool, ErrorResponse> {
        if self.password.is_none() {
            return Err(ErrorResponse::new(
                ErrorResponseType::BadRequest,
                "The password to validate is not set yet",
            ));
        }
        let hash = self.password.as_ref().unwrap().to_owned();
        ComparePasswords::is_match(plain, hash).await
    }

    pub fn picture_uri(&self) -> Option<String> {
        self.picture_id.as_ref().map(|pic_id| {
            format!(
                "{}/auth/v1/users/{}/picture/{pic_id}",
                RauthyConfig::get().pub_url_with_scheme,
                self.id,
            )
        })
    }

    pub fn push_group(&mut self, group: &str) {
        if self.groups.is_some() {
            let g = self.groups.as_ref().unwrap();
            self.groups = Some(format!("{g},{group}"));
        } else {
            self.groups = Some(group.to_owned());
        }
    }

    pub fn push_role(&mut self, role: &str) {
        if !self.roles.is_empty() {
            self.roles = format!("{},{role}", self.roles);
        } else {
            role.clone_into(&mut self.roles);
        }
    }

    pub async fn request_password_reset(
        &self,
        redirect_uri: Option<String>,
    ) -> Result<(), ErrorResponse> {
        // deny for passkey only accounts
        if self.account_type() == AccountType::Passkey {
            return Ok(());
        }

        // if any active magic links already exist - delete them and only ever have 1 active.
        MagicLink::delete_all_pwd_reset_for_user(self.id.clone()).await?;

        let usage = if self.password.is_none() && !self.has_webauthn_enabled() {
            MagicLinkUsage::NewUser(redirect_uri)
        } else {
            MagicLinkUsage::PasswordReset(redirect_uri)
        };
        let new_ml = MagicLink::create(
            self.id.clone(),
            RauthyConfig::get().vars.lifetimes.magic_link_pwd_reset as i64,
            usage,
        )
        .await?;
        password_reset::send_pwd_reset(&new_ml, self).await;

        Ok(())
    }

    pub async fn validate_password(&self, plain_password: String) -> Result<(), ErrorResponse> {
        if self.password.is_none() {
            return Err(ErrorResponse::new(
                ErrorResponseType::PasswordExpired,
                "No password set",
            ));
        }

        if let Some(exp) = self.password_expires
            && exp < OffsetDateTime::now_utc().unix_timestamp()
        {
            if !self.enabled {
                return Err(ErrorResponse::new(
                    ErrorResponseType::PasswordExpired,
                    "The password has expired",
                ));
            }

<<<<<<< HEAD
                // if the given password does match, send out a reset link to set a new one
                return if self.match_passwords(plain_password.clone()).await? {
                    let magic_link = MagicLink::create(
                        self.id.clone(),
                        RauthyConfig::get().vars.lifetimes.magic_link_pwd_reset as i64,
                        MagicLinkUsage::PasswordReset(None),
                    )
                    .await?;
                    password_reset::send_pwd_reset(&magic_link, self).await;
=======
            // if the given password does match, send out a reset link to set a new one
            return if self.match_passwords(plain_password.clone()).await? {
                let magic_link = MagicLink::create(
                    self.id.clone(),
                    RauthyConfig::get().vars.lifetimes.magic_link_pwd_reset as i64,
                    MagicLinkUsage::PasswordReset(None),
                )
                .await?;
                send_pwd_reset(&magic_link, self).await;
>>>>>>> 9994e2ab

                Err(ErrorResponse::new(
                    ErrorResponseType::PasswordRefresh,
                    "The password has expired. A reset E-Mail has been sent out.",
                ))
            } else {
                Err(ErrorResponse::new(
                    ErrorResponseType::Unauthorized,
                    "Invalid user credentials",
                ))
            };
        }

        if self.match_passwords(plain_password).await? {
            Ok(())
        } else {
            Err(ErrorResponse::new(
                ErrorResponseType::Unauthorized,
                "Invalid user credentials",
            ))
        }
    }
}

impl Default for User {
    fn default() -> Self {
        Self {
            id: new_store_id(),
            email: String::default(),
            given_name: String::default(),
            family_name: None,
            password: None,
            roles: String::default(),
            groups: None,
            enabled: true,
            email_verified: false,
            password_expires: None,
            created_at: OffsetDateTime::now_utc().unix_timestamp(),
            last_login: None,
            last_failed_login: None,
            failed_login_attempts: None,
            language: Language::En,
            webauthn_user_id: None,
            user_expires: None,
            auth_provider_id: None,
            federation_uid: None,
            picture_id: None,
        }
    }
}

impl From<User> for UserResponseSimple {
    fn from(u: User) -> Self {
        Self {
            id: u.id,
            email: u.email,
            given_name: u.given_name,
            family_name: u.family_name,
            created_at: u.created_at,
            last_login: u.last_login,
            picture_id: u.picture_id,
        }
    }
}

#[cfg(test)]
mod tests {
    use super::*;
    use crate::entity::sessions::{Session, SessionState};
    use pretty_assertions::assert_eq;
    use std::ops::Sub;

    #[test]
    fn test_session_impl() {
        let mut user = User {
            id: "123".to_string(),
            email: "admin@localhost".to_string(),
            given_name: "Admin".to_string(),
            family_name: Some("Rauthy".to_string()),
            password: Some("SoSafeNOTHash".to_string()),
            roles: "rauthy_admin,admin".to_string(),
            groups: Some("admin,user".to_string()),
            enabled: true,
            email_verified: true,
            password_expires: Some(OffsetDateTime::now_utc().unix_timestamp()),
            created_at: OffsetDateTime::now_utc().unix_timestamp(),
            last_login: None,
            last_failed_login: None,
            failed_login_attempts: None,
            language: Language::En,
            webauthn_user_id: None,
            user_expires: Some(
                OffsetDateTime::now_utc()
                    .sub(::time::Duration::seconds(2))
                    .unix_timestamp(),
            ),
            auth_provider_id: None,
            federation_uid: None,
            picture_id: None,
        };
        let session = Session::try_new(&user, 1, None);
        assert!(session.is_err());

        user.user_expires = None;
        let session = Session::try_new(&user, 1, None).unwrap();

        assert_eq!(session.is_valid(10, None, "/auth/v1/oidc/authorize"), true);
        // sessions are validated with second accuracy
        std::thread::sleep(core::time::Duration::from_secs(2));
        assert_eq!(session.is_valid(10, None, "/auth/v1/oidc/authorize"), false);

        // new sessions should always be in state 1 -> initializing
        assert_eq!(session.state, SessionState::Init);

        assert!(session.csrf_token.len() > 0);

        assert_eq!(session.groups_as_vec(), Ok(vec!["admin", "user"]));
        assert_eq!(
            session.roles_as_vec(),
            Ok(vec!["rauthy_admin".to_string(), "admin".to_string()])
        );
    }

    fn check_password_expired(user: &User) -> Result<(), ErrorResponse> {
        if let Some(exp) = user.password_expires {
            if exp < OffsetDateTime::now_utc().unix_timestamp() {
                return Err(ErrorResponse::new(
                    ErrorResponseType::PasswordExpired,
                    String::from("The password has expired"),
                ));
            }
        }
        Ok(())
    }

    #[test]
    fn test_user_impl() -> Result<(), ErrorResponse> {
        let mut user =  User {
            id: "123".to_string(),
            email: "admin@localhost".to_string(),
            given_name: "Admin".to_string(),
            family_name: Some("Rauthy".to_string()),
            password: Some("$argon2id$v=19$m=16384,t=3,p=2$l8F0ar1wSQsce+OdPgYbhg$I2XrvC/XRW+22eI2ptBg5GQp3SHjgSQXsfstuTZne1I".to_string()),
            roles: "rauthy_admin,admin".to_string(),
            groups: Some("admin,user".to_string()),
            enabled: false,
            email_verified: true,
            password_expires: None,
            created_at: OffsetDateTime::now_utc().unix_timestamp(),
            last_login: None,
            last_failed_login: None,
            failed_login_attempts: None,
            language: Language::En,
            webauthn_user_id: None,
            user_expires: None,
            auth_provider_id: None,
            federation_uid: None,
            picture_id: None,
        };

        // enabled
        assert!(user.check_enabled().is_err());
        user.enabled = true;
        assert!(user.check_enabled().is_ok());

        // password expiry
        assert!(check_password_expired(&user).is_ok());
        user.password_expires = Some(OffsetDateTime::now_utc().unix_timestamp() + 1);
        assert!(check_password_expired(&user).is_ok());
        // password expiry is validated with second accuracy
        std::thread::sleep(core::time::Duration::from_secs(2));
        assert!(check_password_expired(&user).is_err());

        // groups
        assert_eq!(
            user.get_groups(),
            vec!["admin".to_string(), "user".to_string()]
        );
        user.push_group("test123");
        user.push_group("end");
        assert_eq!(
            user.get_groups(),
            vec![
                "admin".to_string(),
                "user".to_string(),
                "test123".to_string(),
                "end".to_string(),
            ]
        );
        user.delete_group("user");
        assert_eq!(
            user.get_groups(),
            vec![
                "admin".to_string(),
                "test123".to_string(),
                "end".to_string(),
            ]
        );
        assert_eq!(user.groups, Some("admin,test123,end".to_string()));
        user.delete_group("end");
        assert_eq!(user.groups, Some("admin,test123".to_string()));
        user.delete_group("admin");
        assert_eq!(user.groups, Some("test123".to_string()));

        // roles
        assert_eq!(
            user.get_roles(),
            vec!["rauthy_admin".to_string(), "admin".to_string()]
        );
        user.push_role("super_admin");
        user.push_role("end");
        assert_eq!(
            user.get_roles(),
            vec![
                "rauthy_admin".to_string(),
                "admin".to_string(),
                "super_admin".to_string(),
                "end".to_string(),
            ]
        );
        user.delete_role("admin");
        assert_eq!(
            user.get_roles(),
            vec![
                "rauthy_admin".to_string(),
                "super_admin".to_string(),
                "end".to_string(),
            ]
        );
        assert_eq!(user.roles, "rauthy_admin,super_admin,end");
        user.delete_role("end");
        assert_eq!(user.roles, "rauthy_admin,super_admin");
        user.delete_role("rauthy_admin");
        assert_eq!(user.roles, "super_admin");

        // argon2 params
        // defaults: argon2_m_cost = 16384, argon2_t_cost = 3, argon2_p_cost = 2
        let mut wrapped_params = argon2::Params::new(16384, 3, 2, None)?;
        let res = user.is_argon2_uptodate(&wrapped_params)?;
        assert_eq!(res, true);

        wrapped_params = argon2::Params::new(8192, 3, 2, None)?;
        let res = user.is_argon2_uptodate(&wrapped_params)?;
        assert_eq!(res, false);

        wrapped_params = argon2::Params::new(16384, 4, 2, None)?;
        let res = user.is_argon2_uptodate(&wrapped_params)?;
        assert_eq!(res, false);

        wrapped_params = argon2::Params::new(16384, 3, 5, None)?;
        let res = user.is_argon2_uptodate(&wrapped_params)?;
        assert_eq!(res, false);

        Ok(())
    }
}<|MERGE_RESOLUTION|>--- conflicted
+++ resolved
@@ -234,7 +234,7 @@
             MagicLinkUsage::NewUser(post_reset_redirect_uri),
         )
         .await?;
-        password_reset::send_pwd_reset(&magic_link, &slf).await;
+        send_pwd_reset(&magic_link, &slf).await;
 
         Ok(slf)
     }
@@ -1162,10 +1162,8 @@
             Session::invalidate_for_user(&user.id).await?;
 
             // send out confirmation E-Mails to both addresses
-            email_change_confirm::send_email_confirm_change(&user, &user.email, &user.email, true)
-                .await;
-            email_change_confirm::send_email_confirm_change(&user, old_email, &user.email, true)
-                .await;
+            send_email_confirm_change(&user, &user.email, &user.email, true).await;
+            send_email_confirm_change(&user, old_email, &user.email, true).await;
 
             let event_text = format!("Change by admin: {old_email} -> {}", user.email);
             RauthyConfig::get()
@@ -1519,10 +1517,8 @@
         Session::invalidate_for_user(&user.id).await?;
 
         // send out confirmation E-Mails to both addresses
-        email_change_confirm::send_email_confirm_change(&user, &user.email, &user.email, false)
-            .await;
-        email_change_confirm::send_email_confirm_change(&user, &old_email, &user.email, false)
-            .await;
+        send_email_confirm_change(&user, &user.email, &user.email, false).await;
+        send_email_confirm_change(&user, &old_email, &user.email, false).await;
 
         let event_text = format!("{old_email} -> {}", user.email);
         let ip = real_ip_from_req(&req).ok();
@@ -1805,7 +1801,7 @@
             usage,
         )
         .await?;
-        password_reset::send_pwd_reset(&new_ml, self).await;
+        send_pwd_reset(&new_ml, self).await;
 
         Ok(())
     }
@@ -1828,17 +1824,6 @@
                 ));
             }
 
-<<<<<<< HEAD
-                // if the given password does match, send out a reset link to set a new one
-                return if self.match_passwords(plain_password.clone()).await? {
-                    let magic_link = MagicLink::create(
-                        self.id.clone(),
-                        RauthyConfig::get().vars.lifetimes.magic_link_pwd_reset as i64,
-                        MagicLinkUsage::PasswordReset(None),
-                    )
-                    .await?;
-                    password_reset::send_pwd_reset(&magic_link, self).await;
-=======
             // if the given password does match, send out a reset link to set a new one
             return if self.match_passwords(plain_password.clone()).await? {
                 let magic_link = MagicLink::create(
@@ -1848,7 +1833,6 @@
                 )
                 .await?;
                 send_pwd_reset(&magic_link, self).await;
->>>>>>> 9994e2ab
 
                 Err(ErrorResponse::new(
                     ErrorResponseType::PasswordRefresh,
