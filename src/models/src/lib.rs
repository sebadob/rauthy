--- conflicted
+++ resolved
@@ -15,11 +15,7 @@
 pub mod language;
 pub mod migration;
 pub mod rauthy_config;
-<<<<<<< HEAD
 pub mod vault_config;
-pub mod temp_migrate_federation_idp;
-=======
->>>>>>> 03291931
 
 pub enum AuthStep {
     LoggedIn(AuthStepLoggedIn),
