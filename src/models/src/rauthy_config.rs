--- conflicted
+++ resolved
@@ -636,7 +636,6 @@
 
 impl Vars {
     async fn load(path_config: &str) -> (Self, hiqlite::NodeConfig) {
-<<<<<<< HEAD
         let use_vault_config = env::var("USE_VAULT_CONFIG")
             .unwrap_or_else(|_| "false".to_string())
             .parse::<bool>()
@@ -656,12 +655,6 @@
                 };
                 config
             }
-=======
-        let mut slf = Self::default();
-
-        let Ok(config) = fs::read_to_string(path_config).await else {
-            panic!("Cannot read config file from {path_config}");
->>>>>>> 03291931
         };
 
         Self::parse(slf, config).await
