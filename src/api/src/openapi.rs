--- conflicted
+++ resolved
@@ -5,12 +5,8 @@
 use rauthy_api_types::*;
 use rauthy_api_types::{
     api_keys::*, auth_providers::*, blacklist::*, clients::*, events::*, fed_cm::*,
-<<<<<<< HEAD
-    generic::*, groups::*, oidc::*, roles::*, scopes::*, sessions::*, themes::*, users::*,
-=======
     forward_auth::*, generic::*, groups::*, oidc::*, roles::*, scopes::*, sessions::*, themes::*,
     users::*,
->>>>>>> 16d5cec1
 };
 use rauthy_common::constants::{PROXY_MODE, RAUTHY_VERSION};
 use rauthy_error::{ErrorResponse, ErrorResponseType};
