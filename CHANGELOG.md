--- conflicted
+++ resolved
@@ -30,15 +30,12 @@
 ```
 
 [1ef1353](https://github.com/sebadob/rauthy/commit/1ef1353162655fb5dc54396b02c73ef80ff0506a)
-<<<<<<< HEAD
-=======
 
 ### Bugfix
 
 - With relaxing requirements for password resets for new users, a bug has been introduced that would prevent
   a user from registering an only-passkey account when doing the very first "password reset".
   [de2cfea](https://github.com/sebadob/rauthy/commit/de2cfea107cff4fb98fc81be692d0b83cf597398)
->>>>>>> 7a6e0775
 
 ## 0.26.0
 
