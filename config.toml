# Values in the `dev` category will not work in release builds.
[dev]
# If 'true', the data store will be initialized with DEV values.
# The default password for 'admin@localhost' is '123SuperSafe'
# !!! DO NOT USE IN PRODUCTION !!!
#
# default: false
# overwritten by: DEV_MODE
dev_mode = true

# Can be set to 'true' during local development to allow an HTTP
# scheme for the DPoP 'htu' claim Will only be applied if
# `dev_mode = true` as well.
#
#!!! DO NOT USE IN PRODUCTION !!!
#
# default: false
# overwritten by: DEV_DPOP_HTTP
dpop_http = true

# Can be set to `true` during local dev and testing to issue
# insecure cookies
#
# default: false
# overwritten by: HQL_INSECURE_COOKIE
insecure_cookie = false

# This will replace the redirect port for the auth provider
# callback URI to make the login flow work, when the UI is
# running in dev mode. Without this set, the redirect URI will
# always be Rauthys PUB_URL, which does only work when the UI
# is being served with SSR.
# You only need this value, if you want to work with the auth
# provider login while running the UI in dev mode. Point it to
# the full address, where ever your UI is running.
# This will only be respected when `DEV_MODE == true` as well.
#
# overwritten by: DEV_MODE_PROVIDER_CALLBACK_URL
provider_callback_url = 'localhost:5173'

[access]
# If set to true, the `/userinfo` endpoint will do additional
# validations. The non-strict mode will fetch the user by id from
# the `sub` claim and make sure it still exists and is enabled. The
# strict validation will do additional database fetches and
# validates every possible value. Additionally, it will look up a
# possibly linked user device from the `did` claim and make sure it
# still exists. It will also extract the `client_id` the token has
# been originally issued for from the `azp` claim, fetch it and
# make sure it still exists and is enabled.
#
# If you need CORS headers on the /userinfo endpoint, you must
# enable strict mode, because otherwise the additional data would
# be missing.
#
# If you don't need the extra validations, you can set this to
# `false` to save some resources, if your clients to a lot of
# `/userinfo` lookups.
#
# default: true
# overwritten by: USERINFO_STRICT
userinfo_strict = true

# Can be set to `true` to disable authorization on `/oidc/introspect.
# This should usually never be done, but since the auth on that
# endpoint is not really standardized, you may run into issues with
# your client app. If so, please open an issue about it.
#
# default: false
# overwritten by: DANGER_DISABLE_INTROSPECT_AUTH
danger_disable_introspect_auth = false

# By default, `refresh_token`s will have an `nbf` claim, making them
# valid at `access_token_lifetime - 60 seconds`. Any usage before
# this time will result in invalidation of not only the token itself,
# but also all other linked sessions and tokens for this user to
# prevent damage in case a client leaked the token by accident.
# However, there are bad / lazy client implementations that do not
# respect either `nbf` in the `refresh_token`, or the `exp` claim in
# `access_token` and will refresh early while the current
# access_token is still valid. This does not only waste resources
# and time, but also makes it possible to have multiple valid
# `access_token`s at the same time for the same session. You should
# only disable the `nbf` claim if you have a good reason to do so.
# If disabled, the `nbf` claim will still exist, but always set to
# *now*.
#
# default: false
# overwritten by: DISABLE_REFRESH_TOKEN_NBF
disable_refresh_token_nbf = false

# If set to true, a violation inside the CSRF protection middleware
# based on Sec-* headers will block invalid requests. Usually you
# always want this enabled. You may only set it to false during the
# first testing phase if you experience any issues with an already
# existing Rauthy deployment. In future releases, it will not be
# possible to disable these blocks.
#
# default: true
# overwritten by: SEC_HEADER_BLOCK
sec_header_block = true

# If set to 'true', this will validate the remote peer IP address with
# each request and compare it with the IP which was used during the
# initial session creation / login. If the IP is different, the session
# will be rejected.
#
# This is a security hardening and prevents stolen access credentials,
# for instance if an attacker might have copied the encrypted session
# cookie and the XSRF token from the local storage from a user.
# However, this event is really unlikely, since it may only happen if
# an attacker has direct access to the machine itself.
#
# If your users are using mobile networks and get new IP addresses all
# the time, this means they have to do a new login each time. This is
# no big deal at all with Webauthn / FIDO keys anyway and should not
# be a reason to deactivate this feature.
#
# CAUTION: If you are running behind a reverse proxy which does not
# provide the X-FORWARDED-FOR header correctly, or you have the
# `proxy_mode` in this config disabled, this feature will not work.
# You can validate the IPs for each session in the Admin UI. If these
# are correct, your setup is okay.
#
# default: true
# overwritten by: SESSION_VALIDATE_IP
session_validate_ip = true

# By default, Rauthy will log a warning into the logs, if an active
# password reset form is being access multiple times from different
# hosts. You can set this to `true` to actually block any following
# request after the initial one. This hardens the security of the
# password reset form a bit more, but will create problems with
# E-Mail providers like Microsoft, which cans the customers E-Mails
# and even uses links inside, which make them unusable with this set
# to `true`.
#
# This feature works by setting an encrypted cookie to the host
# whichever opens the password reset form for the very first time.
# All subsequent requests either need to provide that cookie or would
# otherwise be rejected.
#
# default: false
# overwritten by: PASSWORD_RESET_COOKIE_BINDING
password_reset_cookie_binding = false

# Can be set to extract the remote client peer IP from a custom
# header name instead of the default mechanisms. This is needed
# when you are running behind a proxy which does not set the
# `X-REAL-IP` or `X-FORWARDED-FOR` headers correctly, or for
# instance when you proxy your requests through a CDN like
# Cloudflare, which adds custom headers in this case. For instance,
# if your requests are proxied through cloudflare, your would set
# `CF-Connecting-IP`.
#
# overwritten by: PEER_IP_HEADER_NAME
peer_ip_header_name = 'CF-Connecting-IP'

# You can set different security levels for Rauthy's cookies. The
# safest option would be 'host', but may not be desirable when you
# host an application on the same origin behind a reverse proxy.
# In this case you might want to restrict to 'secure', which will
# then take the `cookie_set_path` from below into account. The last
# option is 'danger-insecure' which really should never be used
# unless you are just testing on localhost.
#
# default: host
# overwritten by: COOKIE_MODE
cookie_mode = 'danger-insecure'

# If set to 'true', Rauthy will bind the cookie to the `/auth`
# path. You may want to change this only for very specific reasons
# and if you are in such a situation, where you need this, you will
# know it. Otherwise, don't change this value.
#
# default: true
# overwritten by: COOKIE_SET_PATH
cookie_set_path = true

# Sets the limit in characters for the maximum JWT token length that
# will be accepted when validating it. The default of 4096 is high
# enough that you should never worry about this value. A typical
# `id_token` with quite a few additional custom attributes and scopes,
# signed with RS512, will usually be below 2000 characters.
#
# Only if you create very big tokens and you get errors on the
# `/userinfo` for instance, you might want to increase this value.
# Otherwise, don't worry about it.
#
# default: 4096
# overwritten by: TOKEN_LEN_LIMIT
token_len_limit = 4096

<<<<<<< HEAD
[atproto]
# Set to `true` to enable the ATProto provider. If the public URL is
# 'localhost' it should be changed to '127.0.0.1', if `dev_mode = true`
# this also applies for the `provider_callback_url`.
#
# default: false
# enable = false
=======
# If set to `true`, the `/auth/v1/whoami` endpoint will return all
# request headers. Only the `Cookie` and Rauthys internal CSRF headers
# will be hidden. Since this has the potential to leak sensitive
# information, depending on you networking, this is disabled by default.
#
# default: false
# overwritten by: WHOAMI_HEADERS
whoami_headers = true
>>>>>>> 16d5cec1

[auth_headers]
# You can enable authn/authz headers which would be added to the
# response of the `/auth/v1/oidc/forward_auth` endpoint. When set to
# `true`, the headers below will be added to authenticated requests.
# These could be used on legacy downstream applications, that don't
# support OIDC on their own.
#
# However, be careful when using this, since this kind of authn/authz
# has a lot of pitfalls out of the scope of Rauthy.
#
# default: false
# overwritten by: AUTH_HEADERS_ENABLE
enable = true

# Configure the header names being used for the different values. You
# can change them to your needs, if you cannot easily change your
# downstream apps.
#
# default: x-forwarded-user
# overwritten by: AUTH_HEADER_USER
user = 'x-forwarded-user'
# default: x-forwarded-user-roles
# overwritten by: AUTH_HEADER_ROLES
roles = 'x-forwarded-user-roles'
# default: x-forwarded-user-groups
# overwritten by: AUTH_HEADER_GROUPS
groups = 'x-forwarded-user-groups'
# default: x-forwarded-user-email
# overwritten by: AUTH_HEADER_EMAIL
email = 'x-forwarded-user-email'
# default: x-forwarded-user-email-verified
# overwritten by: AUTH_HEADER_EMAIL_VERIFIED
email_verified = 'x-forwarded-user-email-verified'
# default: x-forwarded-user-family-name
# overwritten by: AUTH_HEADER_FAMILY_NAME
family_name = 'x-forwarded-user-family-name'
# default: x-forwarded-user-given-name
# overwritten by: AUTH_HEADER_GIVEN_NAME
given_name = 'x-forwarded-user-given-name'
# default: x-forwarded-user-mfa
# overwritten by: AUTH_HEADER_MFA
mfa = 'x-forwarded-user-mfa'

[backchannel_logout]
# The maximum amount of retries made for a failed backchannel logout.
# Failed backchannel logouts will be retried every 60 - 90 seconds
# from all cluster nodes. The timeout between retries is randomized
# to avoid overloading clients. It will be executed on each cluster
# member to increase the chance of a successful logout in case of
# network segmentations.
#
# default: 100
# overwritten by: BACKCHANNEL_LOGOUT_RETRY_COUNT
retry_count = 100

# The lifetime / validity for Logout Tokens issued by Rauthy in
# seconds. These Logout Tokens are being generated during OIDC
# Backchannel Logout requests to configured clients. The token
# lifetime should be as short as possible and at most 120 seconds.
#
# default: 30
# overwritten by: LOGOUT_TOKEN_LIFETIME
token_lifetime = 30

# You can allow a clock skew during the validation of Logout Tokens,
# when Rauthy is being used as a client for an upstream auth
# provider that uses backchannel logout.
#
# The allowed skew will be in seconds and a value of e.g. 5 would
# mean, that 5 seconds are added to the `iat` and `exp` claim
# validations and expand the range.
#
# default: 5
# overwritten by: LOGOUT_TOKEN_ALLOW_CLOCK_SKEW
allow_clock_skew = 5

# The maximum allowed lifetime for Logout Tokens. This value is
# a security check for upstream auth providers. If Rauthy
# receives a Logout Token, it will check and validate, that the
# difference between `iat` and `exp` is not greater than
# `allowed_token_lifetime`. This means Rauthy will reject Logout
# Tokens from clients with a way too long validity and therefore
# poor implementations. The RFC states that tokens should be
# valid for at most 120 seconds.
#
# default: 120
# overwritten by: LOGOUT_TOKEN_ALLOWED_LIFETIME
allowed_token_lifetime = 120

[bootstrap]
# If set, the email of the default admin will be changed during
# the initialization of an empty production database.
#
# default: 'admin@localhost'
# overwritten by: BOOTSTRAP_ADMIN_EMAIL
admin_email = 'admin@localhost'

# If set, this plain text password will be used for the initial
# admin password instead of generating a random password.
#
# default: random -> see logs on first start
# overwritten by: BOOTSTRAP_ADMIN_PASSWORD_PLAIN
password_plain = '123SuperSafe'

# If set, this will take the Argon2ID hashed password during the
# initialization of an empty production database. If both
# `password_plain` and `pasword_argon2id` are set, the hashed
# version will always be prioritized.
#
# default: random -> see logs on first start
# overwritten by: BOOTSTRAP_ADMIN_PASSWORD_ARGON2ID
pasword_argon2id = '$argon2id$v=19$m=32768,t=3,p=2$mK+3taI5mnA+Gx8OjjKn5Q$XsOmyvt9fr0V7Dghhv3D0aTe/FjF36BfNS5QlxOPep0'

# You can provide an API Key during the initial prod database
# bootstrap. This key must match the format and pass validation.
# You need to provide it as a base64 encoded JSON in the format:
#
# ```
# struct ApiKeyRequest {
#     /// Validation: `^[a-zA-Z0-9_-/]{2,24}$`
#     name: String,
#     /// Unix timestamp in seconds in the future (max year 2099)
#     exp: Option<i64>,
#     access: Vec<ApiKeyAccess>,
# }
#
# struct ApiKeyAccess {
#     group: AccessGroup,
#     access_rights: Vec<AccessRights>,
# }
#
# enum AccessGroup {
#     Blacklist,
#     Clients,
#     Events,
#     Generic,
#     Groups,
#     Roles,
#     Secrets,
#     Sessions,
#     Scopes,
#     UserAttributes,
#     Users,
# }
#
# #[serde(rename_all="lowercase")]
# enum AccessRights {
#     Read,
#     Create,
#     Update,
#     Delete,
# }
# ```
#
# You can use the `api_key_example.json` from `/` as
# an example. Afterward, just
# `base64 api_key_example.json | tr -d '\n'`
#
# overwritten by: BOOTSTRAP_API_KEY
api_key = 'ewogICJuYW1lIjogImJvb3RzdHJhcCIsCiAgImV4cCI6IDE3MzU1OTk2MDAsCiAgImFjY2VzcyI6IFsKICAgIHsKICAgICAgImdyb3VwIjogIkNsaWVudHMiLAogICAgICAiYWNjZXNzX3JpZ2h0cyI6IFsKICAgICAgICAicmVhZCIsCiAgICAgICAgImNyZWF0ZSIsCiAgICAgICAgInVwZGF0ZSIsCiAgICAgICAgImRlbGV0ZSIKICAgICAgXQogICAgfSwKICAgIHsKICAgICAgImdyb3VwIjogIlJvbGVzIiwKICAgICAgImFjY2Vzc19yaWdodHMiOiBbCiAgICAgICAgInJlYWQiLAogICAgICAgICJjcmVhdGUiLAogICAgICAgICJ1cGRhdGUiLAogICAgICAgICJkZWxldGUiCiAgICAgIF0KICAgIH0sCiAgICB7CiAgICAgICJncm91cCI6ICJHcm91cHMiLAogICAgICAiYWNjZXNzX3JpZ2h0cyI6IFsKICAgICAgICAicmVhZCIsCiAgICAgICAgImNyZWF0ZSIsCiAgICAgICAgInVwZGF0ZSIsCiAgICAgICAgImRlbGV0ZSIKICAgICAgXQogICAgfQogIF0KfQ=='

# The secret for the above defined bootstrap API Key.
# This must be at least 64 alphanumeric characters long.
# You will be able to use that key afterward with setting
# the `Authorization` header:
#
# `Authorization: API-Key <your_key_name_from_above>$<this_secret>`
#
# overwritten by: BOOTSTRAP_API_KEY_SECRET
api_key_secret = 'twUA2M7RZ8H3FyJHbti2AcMADPDCxDqUKbvi8FDnm3nYidwQx57Wfv6iaVTQynMh'

[cluster]
# Can be set to 'k8s' to try to split off the node id from the hostname
# when Hiqlite is running as a StatefulSet inside Kubernetes.
#
# default: unset
# overwritten by: HQL_NODE_ID_FROM
#node_id_from = "k8s"

# The node id must exist in the nodes and there must always be
# at least a node with ID 1
# Will be ignored if `node_id_from = k8s`
#
# At least `node_id_from` or `node_id` are required.
#
# default: 0 (invalid)
# overwritten by: HQL_NODE_ID
node_id = 1

# All cluster member nodes. For a single instance deployment,
# `"1 localhost:8100 localhost:8200"` will work just fine.
# Each array value must have the following format:
# `id addr_raft addr_api`
#
# default: ["1 localhost:8100 localhost:8200"]
# overwritten by: HQL_NODES
nodes = [
    "1 localhost:8100 localhost:8200",
    "2 localhost:8101 localhost:8201",
    "3 localhost:8102 localhost:8202",
]

# The data dir hiqlite will store raft logs and state machine data in.
#
# default: data
# overwritten by: HQL_DATA_DIR
#data_dir = "data"

# The file name of the SQLite database in the state machine folder.
#
# default: hiqlite.db
# overwritten by: HQL_FILENAME_DB
#filename_db = "hiqlite.db"

# If set to `true`, all SQL statements will be logged for debugging
# purposes.
#
# default: false
# overwritten by: HQL_LOG_STATEMENTS
log_statements = false

# The size of the internal cache for prepared statements.
#
# default: 1000
#prepared_statement_cache_capacity = 1000

# The size of the pooled connections for local database reads.
#
# Do not confuse this with a pool size for network databases, as it
# is much more efficient. You can't really translate between them,
# because it depends on many things, but assuming a factor of 10 is
# a good start. This means, if you needed a (read) pool size of 40
# connections for something like a postgres before, you should start
# at a `read_pool_size` of 4.
#
# Keep in mind that this pool is only used for reads and writes will
# travel through the Raft and have their own dedicated connection.
#
# default: 4
# overwritten by: HQL_READ_POOL_SIZE
#read_pool_size = 4

# Setting for Raft Log syncing / flushing.
#
# This value is probably the most important, depending on your needs.
# It has a huge impact on both performance and consistency.
#
# You can set 3 different levels:
# - immediate
# - immediate_async
# - interval_<time_ms> (e.g. interval_200)
#
# If you run a single instance "Cluster", you most probably want
# `immediate` to have the highest degree of consistency. If set
# to `immediate`, the Raft will block until data has been flushed
# to disk. This is especially important for a single instance
# deployment, because there is no way to recover state from other
# nodes or re-sync a maybe corrupted WAL file.
# `immediate` has a very huge negative impact on throughput, and
# it puts a lot of stress on your disk, which is important to
# consider for SSDs.
#
# `immediate_async` puts the same amount of stress on your SSD
# and flushed all buffers to disk immediately after a single
# Raft Log was saved. Unlike `immediate` however, it does not
# wait for completion and directly returns `success` to the
# Raft Engine. You have a bit less consistency guarantees in
# exchange for basically the same throughput as with `interval`
# syncing.
#
# The `interval_<ms>` option will not flush immediately. Flushes
# will be triggered by an external ticker task top flush buffers
# every <ms> ms, and then only if buffers are dirty, meaning if
# any data has been updated since the last sync. This setting
# has the highest throughput and puts the lowest amount of stress
# on your SSD.
# CAUTION: You probably never want to use this setting for a
# single instance, since it may be the case that if you are
# unlucky and your app crashes before buffers are synced, that
# your WAL file might end up being corrupted. Even though very
# unlikely in real world (can be force-produced though), you
# would need to re-sync from a healthy cluster member in such
# a case, if the automactic WAL repair does not succeed.
#
# default: immediate_async
# overwritten by: HQL_LOG_SYNC
log_sync = "interval_200"

# Hiqlite WAL files (when not using the `rocksdb` feature) will
# always have a fixed size, even when they are still "empty", to
# reduce disk operations while writing. You can set the WAL size
# in bytes. The default value is 2 MB, while the minimum size is
# 8 kB.
#
# default: 2097152
# overwritten by: HQL_WAL_SIZE
#wal_size = 2097152

# Set to `false` to store Cache WAL files + Snapshots in-memory only.
# If you run a Cluster, a Node can re-sync cache data after a restart.
# However, if you restart too quickly or shut down the whole cluster,
# all your cached data will be gone.
# In-memory only hugegly increases the throughput though, so it
# depends on your needs, what you should prefer.
#
# default: true
# overwritten by: HQL_CACHE_STORAGE_DISK
cache_storage_disk = true

# Sets the limit when the Raft will trigger the creation of a new
# state machine snapshot and purge all logs that are included in
# the snapshot.
# Higher values can achieve more throughput in very write heavy
# situations but will end up in more disk usage and longer
# snapshot creations / log purges.
#
# default: 10000
# overwritten by: HQL_LOGS_UNTIL_SNAPSHOT
#logs_until_snapshot = 10000

# The artificial shutdown delay to add in multi-node environments.
# This value is being added before finally shutting down a node
# to make sure rolling releases can be executed graceful with
# proper leader switches. You may want to increase this value if
# you are in an environment with huge in-memory caches and you
# want to provide a bit more headroom for the snapshot replication
# after restarts.
#
# default: 5000
# overwritten by: HQL_SHUTDOWN_DELAY_MILLS
#shutdown_delay_millis = 5000

# If given, these keys / certificates will be used to establish
# TLS connections between nodes.
#
# values are optional, overwritten by: HQL_TLS_{RAFT|API}_{KEY|CERT}
# overwritten by: HQL_TLS_RAFT_KEY
#tls_raft_key = "tls/tls.key"
# overwritten by: HQL_TLS_RAFT_CERT
#tls_raft_cert = "tls/tls.crt"
#tls_raft_danger_tls_no_verify = true

# overwritten by: HQL_TLS_API_KEY
#tls_api_key = "tls/tls.key"
# overwritten by: HQL_TLS_RAFT_KEY
#tls_api_cert = "tls/tls.crt"
#tls_api_danger_tls_no_verify = true

# Secrets for Raft internal authentication as well as for the API.
# These must be at least 16 characters long and you should provide
# different ones for both variables.
#
# default: not set - required
# overwritten by: HQL_SECRET_RAFT
secret_raft = "SuperSecureSecret1337"
# default: not set - required
# overwritten by: HQL_SECRET_API
secret_api = "SuperSecureSecret1337"

# Configures the initial delay in seconds that should be applied
# to `<API>/health` checks. During the first X seconds after node
# start, health checks will always return true to solve a chicken-
# and-egg problem when you want to cold-start a cluster while
# relying on `readinessProbe` checks.
#
# default: 30
#health_check_delay_secs = 30

# When the auto-backup task should run.
# Accepts cron syntax:
# "sec min hour day_of_month month day_of_week year"
#
# default: "0 30 2 * * * *"
# overwritten by: HQL_BACKUP_CRON
#backup_cron = "0 30 2 * * * *"

# Backups older than the configured days will be cleaned up on S3
# after the backup cron job `backup_cron`.
#
# default: 30
# overwritten by: HQL_BACKUP_KEEP_DAYS
#backup_keep_days = 30

# Backups older than the configured days will be cleaned up locally
# after each `Client::backup()` and the cron job `HQL_BACKUP_CRON`.
#
# default: 3
# overwritten by: HQL_BACKUP_KEEP_DAYS_LOCAL
#backup_keep_days_local = 3

# If you ever need to restore from a backup, the process is simple.
# 1. Have the cluster shut down. This is probably the case anyway, if
#    you need to restore from a backup.
# 2. Provide a backup file name on S3 storage with the
#    `HQL_BACKUP_RESTORE` value with prefix `s3:` (encrypted), or a file
#    on disk (plain sqlite file) with the prefix `file:`.
# 3. Start up the cluster again.
# 4. After the restart, make sure to remove the HQL_BACKUP_RESTORE
#    env value.
#
# CAUTION: can only be set via ENV VAR temporarily
#HQL_BACKUP_RESTORE=

# The Hiqlite backup restore process checks the `_metadata` table
# in backups as an integrity check. If you however want to "restore"
# from an already existing default SQLite file, you can disable
# this validation to make the restore process succeed anyway.
# To do so, set `HQL_BACKUP_SKIP_VALIDATION=true`.
#
# CAUTION: can only be set via ENV VAR temporarily
#HQL_BACKUP_SKIP_VALIDATION=

# Access values for the S3 bucket where backups will be pushed to.
# overwritten by: HQL_S3_URL
#s3_url = "https://s3.example.com"
# overwritten by: HQL_S3_BUCKET
#s3_bucket = "my_bucket"
# overwritten by: HQL_S3_REGION
#s3_region = "my_region"
# overwritten by: HQL_S3_PATH_STYLE
#s3_path_style = true
# overwritten by: HQL_S3_KEY
#s3_key = "my_key"
# overwritten by: HQL_S3_SECRET
#s3_secret = "my_secret"

# The password for the dashboard as b64 encoded Argon2ID hash.
# If left empty, the Dashboard will not be exposed.
#
# '123SuperMegaSafe' in this example
# overwritten by: HQL_PASSWORD_DASHBOARD
password_dashboard = "JGFyZ29uMmlkJHY9MTkkbT0zMix0PTIscD0xJE9FbFZURnAwU0V0bFJ6ZFBlSEZDT0EkTklCN0txTy8vanB4WFE5bUdCaVM2SlhraEpwaWVYOFRUNW5qdG9wcXkzQQ=="

# Can be set to `true` during local dev and testing to issue
# insecure cookies
#
# default: false
# overwritten by: HQL_INSECURE_COOKIE
insecure_cookie = true

# You can reset the Raft Logs + Metadata when set to
# `true`. This can be helpful, if you e.g. run a single
# instance "cluster" and encountered an unrecoverable
# error at startup, like e.g. a corrupted Raft Logs volume.
# If you have an HA cluster though, in such a situation,
# a volume cleanup for the broken node and clean cluster
# re-join + sync is always preferred and the safer option.
#
# Another situation where this option can be used, if you
# want to trigger a Log ID roll-over and for some reason,
# you either cannot or do not want to apply a backup to
# achieve this. This may only be necessary if your Log ID
# almost reached `18446744073709551615`, which in reality
# will probably never happen in less than 10 years.
# Applying a backup at that point is still the safer
# option, because it is not possible to make a mistake,
# as long as you wait for it to finish.
#
# Be VERY CAREFUL with this option! If used incorrectly,
# you can destroy a Raft cluster and end up with an
# inconsistent state, so your only chance last chance
# is to either re-create the whole cluster, or apply a
# backup.
#
# This option will leave the state machine in place,
# but delete Raft WAL, Metadata and Snapshots!
# Local backups will be left in place.
#
# This option should be seen as a last resort.
# USE WITH CARE!
#
# !!!
# This value only exists here for completeness.
# You can only set it via ENV to be able to remove it
# immediately again after a start.
# !!!
#
# default: false
#HQL_DANGER_RAFT_STATE_RESET=true

[database]
# Hiqlite is the default database for Rauthy.
# You can opt-out and use Postgres instead by setting this
# value to `false`. Rauthy will then read the `pg_*` values
# below to establish a Postgres connection.
#
# default: true
# overwritten by: HIQLITE
hiqlite = true

# Defines the time in seconds after which the `/health` endpoint
# includes HA quorum checks. The initial delay solves problems
# like Kubernetes StatefulSet starts that include the health
# endpoint in the scheduling routine. In these cases, the scheduler
# will not start other Pods if the first does not become healthy.
#
# This is a chicken-and-egg problem which the delay solves.
# There is usually no need to adjust this value.
#
# default: 30
# overwritten by: HEALTH_CHECK_DELAY_SECS
health_check_delay_secs = 30

# If you set `hiqlite = false` and want to use Postgres as your
# database, you need to set the following variables.
# These will be ignored as long as `hiqlite = true`.
#
# overwritten by: PG_HOST
pg_host = 'localhost'
# default: 5432
# overwritten by: PG_PORT
pg_port = 5432
# overwritten by: PG_USER
pg_user = 'rauthy'
# overwritten by: PG_PASSWORD
pg_password = '123SuperSafe'
# default: rauthy
# overwritten by: PG_DB_NAME
pg_db_name = 'rauthy'

# If your database uses a self-signed certificate, which cannot
# be verified, you might want to set this to `true`.
#
# default: false
# overwritten by: PG_TLS_NO_VERIFY
pg_tls_no_verify = true

# Max DB connections for the Postgres pool.
#
# default: 20
# overwritten by: PG_MAX_CONN
pg_max_conn = 20

# If specified, the currently configured Database will be
# DELETED and OVERWRITTEN with a migration from the given
# database with this variable. Can be used to migrate between
# different databases.
# To migrate from Hiqlite, use the `sqlite:path/to/database.sqlite`
# format. To migrate from postgres, just set `postgres` and then
# all the
# `MIGRATE_PG_*` values below.
#
# !!! USE WITH CARE !!!
#
# Cannot be set in this config, MUST be an ENV var!
# Exists here only for completeness.
#MIGRATE_DB_FROM = sqlite:data/state_machine/db/hiqlite.db
#MIGRATE_DB_FROM = postgresql

# If `migrate_db_from = postgres`, these values are mandatory to
# open the database connection to the Postgres database you want
# to migrate away from.
# overwritten by: MIGRATE_PG_HOST
migrate_pg_host = 'localhost'
# default: 5432
# overwritten by: MIGRATE_PG_PORT
migrate_pg_port = 5432
# overwritten by: MIGRATE_PG_USER
migrate_pg_user = 'rauthy'
# overwritten by: MIGRATE_PG_PASSWORD
migrate_pg_password = '123SuperSafe'
# default: rauthy
# overwritten by: MIGRATE_PG_DB_NAME
migrate_pg_db_name = 'rauthy'

# The interval in minutes in which the scheduler for expired
# users should run. If this finds expired users, it invalidates
# all existing sessions and refresh tokens for this user.
#
# default: 60
# overwritten by: SCHED_USER_EXP_MINS
sched_user_exp_mins = 60

# The threshold in minutes after which time the user expiry
# scheduler should automatically clean up expired users. If not
# set at all, expired users will never be cleaned up automatically.
#
# default: disabled / not set
# overwritten by: SCHED_USER_EXP_DELETE_MINS
sched_user_exp_delete_mins = 7200

[device_grant]
# The lifetime in secods  of auth codes for the Device Authorization
# Grant flow. You may increase the default of 300 seconds, if you have
# "slow users" and they are simply not fast enough with the verification.
#
# default: 300
# overwritten by: DEVICE_GRANT_CODE_LIFETIME
code_lifetime = 300

# The length of the `user_code` the user has to enter manually for
# auth request validation. This must be < 64 characters.
#
# default: 8
# overwritten by: DEVICE_GRANT_USER_CODE_LENGTH
user_code_length = 8

# Specifies the rate-limit in seconds per IP for starting new Device
# Authorization Grant flows. This is especially important for public
# clients, because a code request for this flow will actually create
# cached data. If this happened on an unrestricted, open endpoint,
# the application could easily be DoS'ed.
# If you use the `device_code` grant with confidential clients only,
# you can leave this unset, which will not rate-limit the endpoint.
#
# default: not set
# overwritten by: DEVICE_GRANT_RATE_LIMIT
rate_limit = 1

# The interval in seconds which devices are told to use when they
# poll the token endpoint during Device Authorization Grant flow.
#
# default: 5
# overwritten by: DEVICE_GRANT_POLL_INTERVAL
poll_interval = 5

# You can define a global lifetime in hours for refresh tokens issued
# from a Device Authorization Grant flow. You might want to have a
# higher lifetime than normal refresh tokens, because they might be
# used in IoT devices which may be offline for longer periods of time.
#
# default: 72
# overwritten by: DEVICE_GRANT_REFRESH_TOKEN_LIFETIME
refresh_token_lifetime = 72

[dpop]
# May be set to 'false' to disable forcing the usage of DPoP nonce's.
#
# default: true
# overwritten by: DPOP_FORCE_NONCE
force_nonce = true

# Lifetime in seconds for DPoP nonces. These are used to limit the
# lifetime of a client's DPoP proof. Do not set lower than 30 seconds
# to avoid too many failed client token requests.
#
# default: 900
# overwritten by: DPOP_NONCE_EXP
nonce_exp = 900

[dynamic_clients]
# If set to `true`, dynamic client registration will be enabled.
# Only activate this, if you really need it, and you know, what
# you are doing. The dynamic client registration without further
# restriction will allow anyone to register new clients, even
# bots and spammers, and this may create security issues, if not
# handled properly and your users just login blindly to any client
# they get redirected to.
#
# default: false
# overwritten by: ENABLE_DYN_CLIENT_REG
enable = true

# If specified, this secret token will be expected during
# dynamic client registrations to be given as a
# `Bearer <DYN_CLIENT_REG_TOKEN>` token. Needs to be communicated
# in advance.
#
# default: <empty>
# overwritten by: DYN_CLIENT_REG_TOKEN
reg_token = '123SuperSafeToken'

# The default token lifetime in seconds for a dynamic client,
# that will be set during the registration.
# This value can be modified manually after registration via
# the Admin UI like for any other client.
#
# default: 1800
# overwritten by: DYN_CLIENT_DEFAULT_TOKEN_LIFETIME
default_token_lifetime = 1800

# If set to 'true', client secret and registration token will be
# automatically rotated each time a dynamic client updates itself
# via the PUT endpoint. This is the only way that secret rotation
# could be automated safely.
# However, this is not mandatory by RFC and it may lead to errors,
# if the dynamic clients are not implemented properly to check for
# and update their secrets after they have done a request.
# If you get into secret-problems with dynamic clients, you should
# update the client to check for new secrets, if this is under your
# control. If you cannot do anything about it, you might set this
# value to 'false' to disable secret rotation.
#
# default: true
# overwritten by: DYN_CLIENT_SECRET_AUTO_ROTATE
secret_auto_rotate = true

# This scheduler will be running in the background, if
# `ENABLE_DYN_CLIENT_REG=true`. It will auto-delete dynamic clients,
# that have been registered and not been used in the following
# `DYN_CLIENT_CLEANUP_THRES` hours.
# Since a dynamic client should be used right away, this should never
# be a problem with "real" clients, that are not bots or spammers.
#
# The interval is specified in minutes.
# default: 60
# overwritten by: DYN_CLIENT_CLEANUP_INTERVAL
cleanup_interval = 60

# The threshold for newly registered dynamic clients cleanup, if
# not being used within this timeframe. This is a helper to keep
# the database clean, if you are not using any `DYN_CLIENT_REG_TOKEN`.
# The threshold should be specified in minutes. Any client, that has
# not been used within this time after the registration will be
# automatically deleted.
#
# Note: This scheduler will only run, if you have not set any
# `DYN_CLIENT_REG_TOKEN`.
#
# default: 60
# overwritten by: DYN_CLIENT_CLEANUP_MINUTES
cleanup_minutes = 60

# The rate-limiter timeout for dynamic client registration.
# This is the timeout in seconds which will prevent an IP from
# registering another dynamic client, if no `DYN_CLIENT_REG_TOKEN`
# is set. With a `DYN_CLIENT_REG_TOKEN`, the rate-limiter will not
# be applied.
#
# default: 60
# overwritten by: DYN_CLIENT_RATE_LIMIT_SEC
rate_limit_sec = 60

[email]
# This contact information will be added to the `rauthy`client
# within the anti lockout rule with each new restart.
#
# overwritten by: RAUTHY_ADMIN_EMAIL
rauthy_admin_email = 'admin@localhost'

# Will be used as the prefix for the E-Mail subject for each E-Mail
# that will be sent out to a client.
# This can be used to further customize your deployment.
#
# default: "Rauthy IAM"
# overwritten by: EMAIL_SUB_PREFIX
sub_prefix = 'Rauthy IAM'

# Rauthy will force TLS and try a downgrade to STARTTLS, if
# TLS fails. It will never allow an unencrypted connection.
# You might want to set `SMTP_DANGER_INSECURE=true` if you
# need this for local dev.
#
# overwritten by: SMTP_URL
smtp_url = 'localhost'
# optional, default will be used depending on TLS / STARTTLS
# overwritten by: SMTP_PORT
#smtp_port =
# overwritten by: SMTP_USERNAME
#smtp_username =
# overwritten by: SMTP_PASSWORD
#smtp_password =
# Format: "Rauthy <rauthy@localhost>"
# default: "Rauthy <rauthy@localhost>"
# overwritten by: SMTP_FROM
#smtp_from = 'Rauthy <rauthy@localhost>'

# The number of retries that should be done for connecting to
# the given SMTP_URL.
# When these retries are exceeded without success, Rauthy will
# panic and exit, so no E-Mail can get lost silently because of
# a missing SMTP connection.
#
# default: 3
# overwritten by: SMTP_CONNECT_RETRIES
connect_retries = 3

# You can set this to `true` to allow an unencrypted and
# unauthenticated SMTP connection to an SMTP relay on your localhost
# or for development purposes.
# When set to `true`, `SMTP_USERNAME` and `SMTP_PASSWORD` will be
# ignored and SMTP_PORT will default to 1025.
#
# default: false
# overwritten by: SMTP_DANGER_INSECURE
danger_insecure = true

[encryption]
# You need to define at least one valid encryption key.
# These keys are used in various places, like for instance
# encrypting confidential client secrets in the database, or
# encryption cookies, and so on.
#
# The first part until the first `/` is the key ID.
# The ID must match '[a-zA-Z0-9]{2,20}'
#
# The key itself begins after the first `/` has been found.
# The key must be exactly 32 bytes long, encoded as base64.
#
# You can find a more detailed explanation on how to generate
# keys in the documentation:
# 1. https://sebadob.github.io/rauthy/getting_started/k8s.html#create-and-apply-secrets
# 2. https://sebadob.github.io/rauthy/config/encryption.html
#
# You can provide multiple keys to make things like key
# rotation work. Be careful with removing old keys. Make sure
# that all secrets have been migrated beforehand.
# You can find a utility in the Admin UI to do this for you.
#
# overwritten by: ENC_KEYS - single String, \n separated values
keys = [
    'q6u26onRvXVG4427/M0NFQzhSSldCY01rckJNa1JYZ3g2NUFtSnNOVGdoU0E=',
    'bVCyTsGaggVy5yqQ/UzluN29DZW41M3hTSkx6Y3NtZmRuQkR2TnJxUTYzcjQ=',
]

# This identifies the key ID from the `ENC_KEYS` list, that
# should actively be used for new encryptions.
#
# overwritten by: ENC_KEY_ACTIVE
key_active = 'bVCyTsGaggVy5yqQ'

[ephemeral_clients]
# Can be set to 'true' to allow the dynamic client lookup via
# URLs as 'client_id's during authorization_code flow initiation.
#
# default: false
# overwritten by: ENABLE_EPHEMERAL_CLIENTS
enable = true

# Can be set to 'true' to enable WebID functionality like needed
# for things like Solid OIDC.
#
# default: false
# overwritten by: ENABLE_WEB_ID
enable_web_id = true

# If set to 'true', 'solid' will be added to the 'aud' claim from
# the ID token for ephemeral clients.
#
# default: false
# overwritten by: ENABLE_SOLID_AUD
enable_solid_aud = true

# If set to 'true', MFA / Passkeys will be forced for ephemeral
# clients.
#
# default: false
# overwritten by: EPHEMERAL_CLIENTS_FORCE_MFA
force_mfa = false

# The allowed flows for ephemeral clients.
#
# default: ['authorization_code', 'refresh_token']
# overwritten by: EPHEMERAL_CLIENTS_ALLOWED_FLOWS - single String, \n separated values
allowed_flows = ['authorization_code', 'refresh_token']

# The allowed scopes separated by ' ' for ephemeral clients.
#
# default: ['openid', 'profile', 'email', 'webid']
# overwritten by: EPHEMERAL_CLIENTS_ALLOWED_SCOPES - single String, \n separated values
allowed_scopes = ['openid', 'profile', 'email', 'webid']

# The lifetime in seconds ephemeral clients will be kept inside
# the cache.
#
# default: 3600
# overwritten by: EPHEMERAL_CLIENTS_CACHE_LIFETIME
cache_lifetime = 3600

[events]
# The E-Mail address event notifications should be sent to.
#
# overwritten by: EVENT_EMAIL
email = 'admin@localhost'

# Matrix variables for event notifications.
# `matrix_user_id` and `matrix_room_id` are mandatory.
# Depending on your Matrix setup, additionally one of
# `matrix_access_token` or `matrix_user_password` is needed.
#
# If you log in to Matrix with User + Password, you may use
# `matrix_user_password`. If you log in via OIDC SSO (or just
# want to use a session token you can revoke), you should
# provide `matrix_access_token`.
# If both are given, the `matrix_access_token` will be preferred.
#
# If left empty, no messages will not be sent to Matrix.
# Format: `@<user_id>:<server address>`
#
# overwritten by: EVENT_MATRIX_USER_ID
#matrix_user_id = ''
# Format: `!<random string>:<server address>`
# overwritten by: EVENT_MATRIX_ROOM_ID
#matrix_room_id = ''
# overwritten by: EVENT_MATRIX_ACCESS_TOKEN
#matrix_access_token = ''
# overwritten by: EVENT_MATRIX_USER_PASSWORD
#matrix_user_password = ''
# URL of your Matrix server.
# default: https://matrix.org
# overwritten by: EVENT_MATRIX_SERVER_URL
#matrix_server_url = 'https://matrix.org'

# Optional path to a PEM Root CA certificate file for the
# Matrix client.
#
# overwritten by: EVENT_MATRIX_ROOT_CA_PATH
#matrix_root_ca_path = 'tls/root.cert.pem'

# May be set to disable the TLS validation for the Matrix
# client.
#
# default: false
# overwritten by: EVENT_MATRIX_DANGER_DISABLE_TLS_VALIDATION
#matrix_danger_disable_tls_validation = false

# The default behavior is, that Rauthy will panic at startup
# if it cannot connect to a configured Matrix server. The
# reason is that event notifications cannot be dropped silently.
#
# However, if you use a self-hosted Matrix server which uses
# Rauthy as its OIDC provider and both instances went offline,
# you will have a chicken-and-egg problem:
# - Rauthy cannot connect to Matrix and will panic
# - Your Matrix server cannot connect to Rauthy and will panic
# To solve this issue, you can temporarily set this value to
# 'true' and revert back, after the system is online again.
#
# default: false
# overwritten by: EVENT_MATRIX_ERROR_NO_PANIC
matrix_error_no_panic = true

# The Webhook for Slack Notifications.
# If left empty, no messages will be sent to Slack.
#
# overwritten by: EVENT_SLACK_WEBHOOK
#slack_webhook = ''

# The notification level for events. Works the same way as
# a logging level. For instance: 'notice' means send out a
# notifications for all events with the notice level or higher.
# Possible values:
# - info
# - notice
# - warning
# - critical
#
# default: 'warning'
# overwritten by: EVENT_NOTIFY_LEVEL_EMAIL
notify_level_email = 'warning'
# default: 'notice'
# overwritten by: EVENT_NOTIFY_LEVEL_MATRIX
notify_level_matrix = 'notice'
# default: 'notice'
# overwritten by: EVENT_NOTIFY_LEVEL_SLACK
notify_level_slack = 'notice'

# Define the level from which on events should be persisted
# inside the database. All events with a lower level will be
# lost, if there is no active event subscriber.
# Possible values:
# - info
# - notice
# - warning
# - critical
#
# default: 'info'
# overwritten by: EVENT_PERSIST_LEVEL
persist_level = 'info'

# Define the number of days when events should be cleaned
# up from the database.
#
# default: 30
# overwritten by: EVENT_CLEANUP_DAYS
cleanup_days = 30

# The level for the generated Event after a new user has
# been registered.
#
# default: info
# overwritten by: EVENT_LEVEL_NEW_USER
level_new_user = 'info'
# The level for the generated Event after a user has
# changed his E-Mail
#
# default: notice
# overwritten by: EVENT_LEVEL_USER_EMAIL_CHANGE
level_user_email_change = 'notice'
# The level for the generated Event after a user has
# reset its password
#
# default: notice
# overwritten by: EVENT_LEVEL_USER_PASSWORD_RESET
level_user_password_reset = 'notice'
# The level for the generated Event after a user has
# been given the 'rauthy_admin' role
#
# default: notice
# overwritten by: EVENT_LEVEL_RAUTHY_ADMIN
level_rauthy_admin = 'notice'
# The level for the generated Event after a new App
# version has been found
#
# default: notice
# overwritten by: EVENT_LEVEL_RAUTHY_VERSION
level_rauthy_version = 'notice'
# The level for the generated Event after the JWKS has
# been rotated
#
# default: notice
# overwritten by: EVENT_LEVEL_JWKS_ROTATE
level_jwks_rotate = 'notice'
# The level for the generated Event after DB secrets
# have been migrated to a new key
#
# default: notice
# overwritten by: EVENT_LEVEL_SECRETS_MIGRATED
level_secrets_migrated = 'notice'
# The level for the generated Event after a Rauthy
# instance has been started
#
# default: info
# overwritten by: EVENT_LEVEL_RAUTHY_START
level_rauthy_start = 'info'
# The level for the generated Event after a Rauthy
# entered a healthy state (again)
#
# default: notice
# overwritten by: EVENT_LEVEL_RAUTHY_HEALTHY
level_rauthy_healthy = 'notice'
# The level for the generated Event after a Rauthy
# entered an unhealthy state
#
# default: critical
# overwritten by: EVENT_LEVEL_RAUTHY_UNHEALTHY
level_rauthy_unhealthy = 'critical'
# The level for the generated Event after an IP has
# been blacklisted
#
# default: warning+
# overwritten by: EVENT_LEVEL_IP_BLACKLISTED
level_ip_blacklisted = 'warning'
# The level for the generated Event after certain
# amounts of false logins from an IP
#
# default: critical
# overwritten by: EVENT_LEVEL_FAILED_LOGINS_25
level_failed_logins_25 = 'critical'
# default: critical
# overwritten by: EVENT_LEVEL_FAILED_LOGINS_20
level_failed_logins_20 = 'critical'
# default: warning
# overwritten by: EVENT_LEVEL_FAILED_LOGINS_15
level_failed_logins_15 = 'warning'
# default: warning
# overwritten by: EVENT_LEVEL_FAILED_LOGINS_10
level_failed_logins_10 = 'warning'
# default: notice
# overwritten by: EVENT_LEVEL_FAILED_LOGINS_7
level_failed_logins_7 = 'notice'
# default: info
# overwritten by: EVENT_LEVEL_FAILED_LOGIN
level_failed_login = 'info'

# If set to 'true', it will disable the app version
# checker. This is a scheduled task that looks up the
# latest version periodically by doing a request to the
# Github API to check the latest release. This ignores
# any type of prerelease and will only notify for a new stable.
#
# default: false
# overwritten by: DISABLE_APP_VERSION_CHECK
disable_app_version_check = false

[fedcm]
## CAUTION: The FedCM is highly experimental at this point!
## Do not attempt to use it in production because it is
## subject to change in the future, or it may be dropped
## completely, depending on how Googles goes on with it!
## The spec is currently a draft and under active development.

# Set to `true` to enable the experimental FedCM.
# default: false
# overwritten by: EXPERIMENTAL_FED_CM_ENABLE
#experimental_enable = false

# Session lifetime for FedCM in seconds - the session can not be
# extended beyond this time and a new login will be forced.
#
# default: 2592000
# overwritten by: SESSION_LIFETIME_FED_CM
#session_lifetime = 2592000

# Session timeout for FedCM in seconds
# When a new token / login is requested before this timeout hits
# the limit, the user will be authenticated without prompting
# for the credentials again. This is the value which can extend
# the session, until it hits its maximum lifetime set with _FED_CM.
#
# default: 259200
# overwritten by: SESSION_TIMEOUT_FED_CM
#session_timeout = 259200

[hashing]
# Argon2ID hashing parameters. Take a look at the documentation
# for more information:
# https://sebadob.github.io/rauthy/config/argon2.html
# M_COST must never be below 32768 in production
# overwritten by: ARGON2_M_COST
argon2_m_cost = 131072
# T_COST must never be below 1 in production
# overwritten by: ARGON2_T_COST
argon2_t_cost = 4
# P_COST must never be below 2 in production
# overwritten by: ARGON2_P_COST
argon2_p_cost = 8

# Limits the maximum amount of parallel password hashes at the exact same time
# to never exceed system memory while still allowing a good amount of memory
# for the Argon2ID algorithm
#
# CAUTION: You must make sure, that you have at least
# (MAX_HASH_THREADS * ARGON2_M_COST / 1024) + idle memory of your deployment available.
#
# default: 2
# overwritten by: MAX_HASH_THREADS
max_hash_threads = 2

# The time in ms when to log a warning, if a request waited longer than this time.
# This is an indicator, that you have more concurrent logins than allowed and may
# need config adjustments,
# if this happens more often.
#
# default: 500
# overwritten by: HASH_AWAIT_WARN_TIME
hash_await_warn_time = 500

[http_client]
## In this section, you can configure the HTTP Client
## that Rauthy uses for all different kind's of tasks,
## like e.g. fetching ephemeral client information,
## remote JWKS, connecting to Upstream Auth Providers,
## or for Slack notifications.
##
## NOTE: The only exception is the Matrix Event
## Notification client, if you have this configured.
## Because of the internal structure of Matrix dependencies,
## this cannot easily re-use the global client!
##
## Rauthy creates a single Lazily Initialized instance
## with connection pooling to reduce the amount of TLS
## handshakes necessary, especially during high traffic.

# The connect timeout in seconds for new connections.
#
# default: 10
# overwritten by: HTTP_CONNECT_TIMEOUT
connect_timeout = 10

# The total request timeout in seconds for all outgoing
# requests.
#
# default: 10
# overwritten by: HTTP_REQUEST_TIMEOUT
request_timeout = 10

# Set the min TLS version for all outgoing connections.
# Allowed values: '1.3', '1.2', '1.1', '1.0'
#
# default: '1.3'
# overwritten by: HTTP_MIN_TLS
min_tls = '1.3'

# The duration in seconds for idle connections in the pool.
# To reduce memory consumption slightly, you may reduce
# this value at the cost of needing more TLS handshakes
# and re-connecting more often.
#
# default: 900
# overwritten by: HTTP_IDLE_TIMEOUT
idle_timeout = 900

# By default, the HTTP Client will enforce HTTPS and
# simply fail if an unencrypted HTTP URL is given
# anywhere.
# However, you can allow this by setting `true`.
#
# default: false
# overwritten by: HTTP_DANGER_UNENCRYPTED
danger_unencrypted = true

# By default, the HTTP Client will enforce valid TLS
# certificates and simply fail if an invalid certificate
# is used anywhere.
# However, you can allow this by setting `true`.
#
# default: false
# overwritten by: HTTP_DANGER_INSECURE
danger_insecure = true

# You can provide a root certificate bundle, if you
# are running servers / clients Rauthy needs to connect
# to with self-signed certificates.
# The certificates need to be in PEM format.
#
# overwritten by: HTTP_CUST_ROOT_CA_BUNDLE
root_ca_bundle = '''
-----BEGIN CERTIFICATE-----
MIIB6jCCAXCgAwIBAgIUAy+9AMu+aD5XPijMTt7AUPIVSegwCgYIKoZIzj0EAwMw
HTEbMBkGA1UEAwwSUmF1dGh5IERldiBDQSBSb290MB4XDTIzMDgyODEyNTkzNVoX
DTMzMTEwMzExNDMzNVowKDEmMCQGA1UEAwwdUmF1dGh5IERldiBJVCBDQSBJbnRl
cm1lZGlhdGUwdjAQBgcqhkjOPQIBBgUrgQQAIgNiAARdJ1mDnL0PFP6tZQMBv1rb
QI93c9nrvb8h6RBM6K2QYuR7wzgczq/7M25bxfCjSKeggcTxZFpQ0XLZd1/Sd7ro
Uh7djqIb+7gAE+BjF5T8ojfR5faEE3gyEtfuFjmCNaGjZjBkMB8GA1UdIwQYMBaA
FBVtvfty7HtxzyGOHbRuSt4de1R9MA4GA1UdDwEB/wQEAwIBhjAdBgNVHQ4EFgQU
Ay+9AMu+aD5XPijMTt7AUPIVSegwEgYDVR0TAQH/BAgwBgEB/wIBADAKBggqhkjO
PQQDAwNoADBlAjAfNDErqAmZLaoQTqekfUzynfb3Fzvs5VCHGB0U69SCupy7kOPM
gPcUGAdJ+EzTqckCMQC4Xlt6jb3VhDI6r/IG+qQFULZcjMSEmE5Xx6EsLif2F8Do
fbHFiSzbPGflHtUZb9U=
-----END CERTIFICATE-----
-----BEGIN CERTIFICATE-----
MIIB3jCCAWSgAwIBAgIUFW29+3Lse3HPIY4dtG5K3h17VH0wCgYIKoZIzj0EAwMw
HTEbMBkGA1UEAwwSUmF1dGh5IERldiBDQSBSb290MCAXDTIyMDYwMTE5NTIzMloY
DzIwNTMxMDI5MTE0MzMyWjAdMRswGQYDVQQDDBJSYXV0aHkgRGV2IENBIFJvb3Qw
djAQBgcqhkjOPQIBBgUrgQQAIgNiAAQIHLkIjIrbgtsMl5skOGzPQYVq7eUNuLPQ
x5N1yEr9ZNPVIXC7qaQy6U5krhyHagTfKQ+nuuD53vTkMeOS5dO2xE5EspgdOtD8
Xo8YqEInmwfgPEy/K58r+CuukvMxSXCjYzBhMB8GA1UdIwQYMBaAFBVtvfty7Htx
zyGOHbRuSt4de1R9MA4GA1UdDwEB/wQEAwIBhjAdBgNVHQ4EFgQUFW29+3Lse3HP
IY4dtG5K3h17VH0wDwYDVR0TAQH/BAUwAwEB/zAKBggqhkjOPQQDAwNoADBlAjB8
gaKoJpfJFxNYQV8eK8weQkywlg4GnzIPj3TJVvwCSnhoPXvXRWyS5ytA5LSiRM8C
MQDILpWyHgPraBRtIGgwgpKsuPwVkKlZ8J+WtcWJxBVSerIK2B0dgAzCF+iCKWcY
++E=
-----END CERTIFICATE-----
'''

[i18n]
# Can be set to filter the languages to show in the UI. If not
# set, all available i18n translations will be shown in the
# language selector.
# To show only specific ones, provide them here as a
# space-separated value.
#
# Languages for all user-facing pages.
# Available Options: en de zhhans ko
# overwritten by: FILTER_LANG_COMMON
filter_lang_common = ['en', 'de', 'zhhans', 'ko']
# Languages for the Admin UI.
# Available Options: en de ko
# overwritten by: FILTER_LANG_ADMIN
filter_lang_admin = ['en', 'de', 'ko']

[lifetimes]
# Set the grace time in seconds for how long in seconds the refresh
# token should still be valid after usage. Keep this value small,
# but do not set it to 0 with an HA deployment to not get issues with
# small HA cache latencies.
#
# If you have an external client, which does concurrent requests, from
# which the request interceptor wants to refresh the token, you may
# have multiple hits on the endpoint and all of them should be valid.
#
# Caching is done on the endpoint itself, but grace time of 0 will only
# be good for a single instance of rauthy.
#
# default: 5
# overwritten by: REFRESH_TOKEN_GRACE_TIME
refresh_token_grace_time = 5

# Global default lifetime in hours for refresh tokens.
#
# default: 48
# overwritten by: REFRESH_TOKEN_LIFETIME
refresh_token_lifetime = 48

# Session lifetime in seconds - the session can not be extended
# beyond this time and a new login will be forced. This is the
# session for the authorization code flow.
#
# default: 14400
# overwritten by: SESSION_LIFETIME
session_lifetime = 43200

# If 'true', a 2FA / MFA check will be done with each automatic
# token generation, even with an active session, which kind of
# makes the session useless with Webauthn enabled, but provides
# maximum amount of security. If 'false', the user will not get
# an MFA prompt with an active session at the authorization endpoint.
#
# default: false
# overwritten by: SESSION_RENEW_MFA
session_renew_mfa = true

# Session timeout in seconds. When a new token / login is requested
# before this timeout hits the limit, the user will be authenticated
# without prompting for the credentials again.
#
# This is the value which can extend the session, until it hits its
# maximum lifetime set with session_lifetime.
#
# default: 5400
# overwritten by: SESSION_TIMEOUT
session_timeout = 5400

# Lifetime in minutes for password reset magic links.
#
# default: 30
# overwritten by: ML_LT_PWD_RESET
magic_link_pwd_reset = 30

# Lifetime in minutes for the first password magic link,
# for setting the initial password.
#
# default: 4320
# overwritten by: ML_LT_PWD_FIRST
magic_link_pwd_first = 4320

# JWKS auto rotate cronjob. This will (by default) rotate all JWKs every
# 1. day of the month. If you need smaller intervals, you may adjust this
# value. For security reasons, you cannot fully disable it.
# In a HA deployment, this job will only be executed on the current cache
# leader at that time.
# Format: "sec min hour day_of_month month day_of_week year"
#
# default: "0 30 3 1 * * *"
# overwritten by: JWK_AUTOROTATE_CRON
jwk_autorotate_cron = '0 30 3 1 * * *'

[logging]
# This is the log level for stdout logs
# Accepts: error, warn, info, debug, trace
#
# default: 'info'
# overwritten by: LOG_LEVEL
level = 'debug'

# The log level for the `Hiqlite` persistence layer.
# At the time of writing, only the cache will use `hiqlite`
#
# default: info
# overwritten by: LOG_LEVEL_DATABASE
level_database = 'info'

# This is a special config which allows the configuration of
# customized access logs. These logs will be logged with each
# request in addition to the normal LOG_LEVEL logs.
# The following values are valid:
# - `debug`
#   CAUTION: The Debug setting logs every information available
#   to the middleware which includes SENSITIVE HEADERS
#   DO NOT use the Debug level in a working production environment!
# - `verbose`
#   Verbose logging without headers - generates huge outputs
# - `basic`
#   Logs access to all endpoints apart from the Frontend ones which
#   all js, css, ...
# - `modifying`
#   Logs only requests to modifying endpoints and skips all GET
# - `off`
#
# default: 'modifying'
# overwritten by: LOG_LEVEL_ACCESS
#level_access = 'modifying'

# You can change the log output format to JSON, if you set:
# `log_fmt=json`.
# Keep in mind, that some logs will include escaped values,
# for instance when `Text` already logs a JSON in debug level.
# Some other logs like an Event for instance will be formatted
# as Text anyway. If you need to auto-parse events, please consider
# using an API token and listen ot them actively.
#
# default: text
# overwritten by: LOG_FMT
#log_fmt = 'json'

[mfa]
# If 'true', MFA for an account must be enabled to access the
# rauthy admin UI.
#
# default: true
# overwritten by: ADMIN_FORCE_MFA
admin_force_mfa = false

[pow]
# The difficulty for a Proof-of-Work (PoW).
# The default is 20, which is reasonable for modern processors.
# This is currently only used for the user registration via UI.
# The value must be between 10 and 99.
#
# default: 20
# overwritten by: POW_DIFFICULTY
difficulty = 20

# The expiration duration in seconds for a PoW
#
# default: 30
# overwritten by: POW_EXP
exp = 30

[scim]
# If set to `true`, already possibly synced groups / users on a
# SCIM server may be deleted if either sync if disabled further
# down the road.
# Depending on your clients specifically, deleting a group / user
# can have a major impact, like e.g. maybe the user had important
# data inside that application that would be deleted automatically
# as well. Depending on your use case, you may want to handle
# deletions manually.
#
# If set to false, only the `externalId` field would be removed
# for the targeted resources, but they would not be fully deleted.
# This will basically unlink the resource from Rauthy, leaving it
# behind independent.
#
# default: false
# overwritten by: SCIM_SYNC_DELETE_GROUPS
sync_delete_groups = true
# overwritten by: SCIM_SYNC_DELETE_USERS
sync_delete_users = true

# The maximum amount of retries made for a failed SCIM task.
# Failed tasks will be retried every 60 - 90 seconds from all
# cluster nodes. The timeout between retries is randomized to
# avoid overloading clients. It will be executed on each cluster
# member to increase the chance of a update in case of network
# segmentations.
#
# default: 100
# overwritten by: SCIM_RETRY_COUNT
retry_count = 100

[server]
# The server address to listen on. Can bind to a specific IP.
# When LISTEN_SCHEME is set to use UNIX sockets, this specifies
# the path to listen on.
#
# default: '0.0.0.0'
# overwritten by: LISTEN_ADDRESS
listen_address = '0.0.0.0'

# The listen ports for HTTP / HTTPS, depending on the activated
# 'LISTEN_SCHEME'
#
# default: 8080
# overwritten by: LISTEN_PORT_HTTP
port_http = 8080
# default: 8443
# overwritten by: LISTEN_PORT_HTTPS
port_https = 8443

# The scheme to use locally, valid values:
# http | https | http_https | unix_http | unix_https
# For more details about the UNIX domain socket, check out its
# documentation page.
#
# default: http_https
# overwritten by: LISTEN_SCHEME
scheme = 'http'

# The Public URL of the whole deployment
# The LISTEN_SCHEME + PUB_URL must match the HTTP ORIGIN HEADER
# later on, which is especially important when running Rauthy
# behind a reverse proxy. In case of a non-standard port (80/443),
# you need to add the port to the PUB_URL
#
# default: not set - mandatory
# overwritten by: PUB_URL
pub_url = 'localhost:8080'

# Limits the amount of HTTP worker threads. This value
# heavily impacts memory usage, even in idle. The default
# values are:
# - less than 4 CPU cores -> 1
# - 4+ cores -> max(2, cores - MAX_HASH_THREADS - reserve)
#   where `reserve` is 2 when `HIQLITE=true` and 1 otherwise.
#
# CAUTION: If you run your instance on a big underlying host,
# you almost always want to manually set an appropriate
# value. Rauthy can only see all available cores and not any
# possibly set container limits. This means if it runs inside
# a container on something like a 96 core host, Rauthy will
# by default spawn very many threads.
#
# overwritten by: HTTP_WORKERS
http_workers = 1

# When rauthy is running behind a reverse proxy, set to true
#
# default: false
# overwritten by: PROXY_MODE
proxy_mode = false

# A list of trusted proxy CIDRs. When `proxy_mode = true`
# or `peer_ip_header_name` is set, these are mandatory to
# be able to extract the real client IP properly and safely
# to prevent IP header spoofing. All requests witha
# different source will be blocked.
#
# default: []
# overwritten by: TRUSTED_PROXIES - single String, \n separated values
trusted_proxies = ['127.0.0.1/32']

# To bring support for applications using deep-linking, you
# can set custom URL schemes to be accepted when present in
# the `Origin` header. For instance, a Tauri app would set
# `tauri://` instead of `https://`.
#
# Provide the value as a space separated list of Strings,
# like for instance: ["tauri", "myapp"]
#
# default: []
# overwritten by: ADDITIONAL_ALLOWED_ORIGIN_SCHEMES - single String, \n separated values
#additional_allowed_origin_schemes = ['tauri', 'myapp']

# To enable or disable the additional HTTP server to expose
# the /metrics endpoint.
#
# default: false
# overwritten by: METRICS_ENABLE
metrics_enable = false

# The IP address to listen on for the /metrics endpoint.
# You do not want to expose your metrics on a publicly
# reachable endpoint!
#
# default: '0.0.0.0'
# overwritten by: METRICS_ADDR
#metrics_addr = '0.0.0.0'

# The port to listen on for the /metrics endpoint.
# You do not want to expose your metrics on a publicly
# reachable endpoint!
#
# default: 9090
# overwritten by: METRICS_PORT
#metrics_port = 9090

# Can be set to `true` to enable the Swagger UI.
# This will consume ~13mb of additional memory.
#
# default: false
# overwritten by: SWAGGER_UI_ENABLE
swagger_ui_enable = true

# Can be set to `true` to make the Swagger UI publicly
# available. By default, you can only access it with a
# valid `rauthy_admin` session.
#
# default: false
# overwritten by: SWAGGER_UI_PUBLIC
#swagger_ui_public = false

# The interval in seconds in which keep-alives should be
# sent to SSE clients. Depending on your network setup,
# proxy timeouts, ..., you may adjust this value to fit
# your needs.
#
# default: 30
# overwritten by: SSE_KEEP_ALIVE
#see_keep_alive = 30

# Dynamic server side pagination threshold
# If the total users count exceeds this value, Rauthy will dynamically
# change search and pagination for users in the Admin UI from client
# side to server side to not have a degradation in performance.
#
# default: 1000
# overwritten by: SSP_THRESHOLD
#ssp_threshold = 1000

[suspicious_requests]
# The "catch all" route handler on `/` will compare the request
# path against a hardcoded list of common scan targets from bots
# and attackers. If the path matches any of these targets, the
# IP will be blacklisted preemptively for the set time in minutes.
# You can disable it by setting it to `0`.
#
# default: 1440
# overwritten by: SUSPICIOUS_REQUESTS_BLACKLIST
blacklist = 5

# Will emit a log with level of warning if a request to `/` has
# been made that has not been caught by any of the usual routes
# and handlers. Apart from a request to just `/` which will end
# in a redirect to `/auth/v1`, all additional path's will be
# logged. This can help to improve the internal suspicious
# blocklist in the future.
#
# default: false
# overwritten by: SUSPICIOUS_REQUESTS_LOG
log = true

[[templates]]
# You can overwrite some default email templating values.
# If you want to modify the basic templates themselves, this is
# only possible with a custom build from source. The content
# however can mostly be set here.
# If the below values are not set, the default will be taken.
#
# NOTE: This is an array value, and you can specify it multiple
# times for different `lang` / `typ` combinations.

# one of: en de ko zh_hans
lang = 'en'
# pme of: password_new, password_reset
typ = 'password_new'

subject = 'New Password'
header = 'New password for'
text = ''
click_link = 'Click the link below to get forwarded to the password form.'
validity = 'This link is only valid for a short period of time for security reasons.'
expires = 'Link expires:'
footer = ''

# Exists only for password reset E-Mails for initialized accounts.
button_text_request_new = ''

[tls]
## UI + API TLS

# Overwrite the path to the TLS certificate file in PEM
# format for rauthy
#
#default: 'tls/tls.crt'
# overwritten by: TLS_CERT
cert_path = 'tls/cert-chain.pem'

# Overwrite the path to the TLS private key file in PEM
# format for rauthy. If the path / filename ends with '.der',
# rauthy will parse it as DER, otherwise as PEM.
#
# default: 'tls/tls.key'
# overwritten by: TLS_KEY
key_path = 'tls/key.pem'

[user_pictures]
# The storage type for user pictures.
# By default, they are saved inside the Database, which is not ideal.
# If you only have a couple hundred users, this will be fine, but
# anything larger should use an S3 bucket if available. For single
# instance deployments, file storage to local disk is available
# as well, but this must not be used with multi replica / HA
# deployments.
# Images will ba reduced in size to max 192px on the longest side.
# They most often end up between 25 - 40kB in size.
#
# Available options: db file s3 disabled
# Default: db
# overwritten by: PICTURE_STORAGE_TYPE
storage_type = 'db'

# If `storage_type = file`, the path where pictures will be saved
# can be changed with this value.
#
# default: ./pictures
# overwritten by: PICTURE_PATH
#path = './pictures'

# Access values for the S3 bucket if `PICTURE_STORAGE_TYPE=s3`.
# Not needed otherwise.
# overwritten by: PIC_S3_URL
#s3_url = 'https://s3.example.com'
# overwritten by: PIC_S3_BUCKET
#bucket = 'my_bucket'
# overwritten by: PIC_S3_REGION
#region = 'example'
# overwritten by: PIC_S3_KEY
#s3_key = 's3_key'
# overwritten by: PIC_S3_SECRET
#s3_secret = 's3_secret'
# default: true
# overwritten by: PIC_S3_PATH_STYLE
#s3_path_style = true

# Set the upload limit for user picture uploads in MB.
#
# default: 10
# overwritten by: PICTURE_UPLOAD_LIMIT_MB
#upload_limit_mb = 10

# By default, user pictures can only be fetched with a valid
# session, an API Key with access to Users + Read, or with a
# valid token for this user. However, depending on where and
# how you are using Rauthy for your user management, you may
# want to make user pictures available publicly without any
# authentication.
#
# User Picture URLs are "safe" in a way that you cannot guess
# a valid URL. You will need to know the User ID + the Picture
# ID. Both values are generated cryptographically secure in the
# backend during creation. The Picture ID will also change
# with every new upload.
#
# default: false
# overwritten by: PICTURE_PUBLIC
#public = false

[user_registration]
# If the User Registration endpoint should be accessible by anyone.
# If not, an admin must create each new user.
#
# default: false
# overwritten by: OPEN_USER_REG
enable = true

# Can be used when 'open_user_reg = true' to restrict the domains for
# a registration. For instance, set it to
# 'user_reg_domain_restriction = gmail.com' to allow only
# registrations with 'user@gmail.com'.
#
# overwritten by: USER_REG_DOMAIN_RESTRICTION
#domain_restriction = 'my-domain.com'

# If `open_user_reg = true`, you can blacklist certain domains on
# the open registration endpoint.
#
# default: []
# overwritten by: USER_REG_DOMAIN_BLACKLIST - single String, \n separated values
#domain_blacklist = [
#    'example.com',
#    'evil.net',
#]

# If set to `true`, any validation of the `redirect_uri` provided
# during a user registration will be disabled. Clients can use
# this feature to redirect the user back to their application
# after a successful registration, so instead of ending up in the
# user dashboard, they come back to the client app that initiated
# the registration.
#
# The given `redirect_uri` will be compared against all registered
# `client_uri`s and will throw an error, if there is no match.
# However, this check will prevent ephemeral clients from using
# this feature. Only if you need it in combination with ephemeral
# clients, you should set this option to `true`. Otherwise, it is
# advised to set the correct Client URI in the admin UI. The
# `redirect_uri` will be allowed if it starts with any registered
# `client_uri`.
#
# default: false
# overwritten by: USER_REG_OPEN_REDIRECT
#allow_open_redirect = false

[webauthn]
# The 'Relaying Party (RP) ID' - effective domain name.
#
# CAUTION: When this changes, already registered devices will
# stop working and users cannot log in anymore!
#
# default: 'localhost'
# overwritten by: RP_ID
rp_id = 'localhost'

# Url containing the effective domain name.
#
# DEV: If you want to test Webauthn via the Svelte DEV UI,
# change the port number to :5173.
#
# !!! CAUTION: Must ALWAYS include the port number !!!
#
# default: 'http://localhost:8080'
# overwritten by: RP_ORIGIN
rp_origin = 'http://localhost:5173'

# Non-critical RP Name
# Has no security properties and may be changed without issues
#
# default: 'Rauthy IAM'
# overwritten by: RP_NAME
#rp_name = 'Rauthy IAM'

# The Cache lifetime in seconds for Webauthn requests. Within
# this time, a webauthn request must have been validated.
#
# default: 60
# overwritten by: WEBAUTHN_REQ_EXP
#req_exp = 60

# The Cache lifetime for additional Webauthn Data like auth
# codes and so on. Should not be lower than WEBAUTHN_REQ_EXP.
# The value is in seconds
#
# default: 90
# overwritten by: WEBAUTHN_DATA_EXP
#data_exp = 90

# With Webauthn enabled for a user, he needs to enter username
# / password on a new system. If these credentials are verified,
# Rauthy will set an additional cookie, which will determine
# how long the user can then use only (safe) MFA passwordless
# Webauthn login with Yubikeys, apple touch id, windows hello,
# ... until he needs to verify his credentials again.
#
# Passwordless login is generally much safer than logging in
# with a password. But sometimes it is possible, that the
# Webauthn devices do not force the user to include a second
# factor, which in that case would be a single factor login
# again. That is why we should ask for the original password in
# addition once in a while to set the cookie.
#
# The value is in hours
# default: 2160
# overwritten by: WEBAUTHN_RENEW_EXP
#renew_exp = 2160

# This feature can be set to 'true' to force User verification
# during the Webauthn ceremony. UV will be true, if the user
# does not only need to verify its presence by touching the key,
# but by also providing proof that he knows (or is) some secret
# via a PIN or biometric key for instance. With UV, we have a
# true MFA scenario where UV == false (user presence only) would
# be a 2FA scenario (with password).
#
# Be careful with this option, since Android and some special
# combinations of OS + browser to not support UV yet or may have
# weird edge cases, especially Android still has issues.
#
# default: false
# overwritten by: WEBAUTHN_FORCE_UV
#force_uv = true

# Can be set to 'true' to disable password expiry for users that
# have at least one active passkey. When set to 'false', the same
# password expiry from the set policy will apply to these users
# as well. With this option active, Rauthy will ignore any password
# expiry set by the password policy for Webauthn users.
#
# default: true
# overwritten by: WEBAUTHN_NO_PASSWORD_EXPIRY
#no_password_exp = true<|MERGE_RESOLUTION|>--- conflicted
+++ resolved
@@ -191,7 +191,15 @@
 # overwritten by: TOKEN_LEN_LIMIT
 token_len_limit = 4096
 
-<<<<<<< HEAD
+# If set to `true`, the `/auth/v1/whoami` endpoint will return all
+# request headers. Only the `Cookie` and Rauthys internal CSRF headers
+# will be hidden. Since this has the potential to leak sensitive
+# information, depending on you networking, this is disabled by default.
+#
+# default: false
+# overwritten by: WHOAMI_HEADERS
+whoami_headers = true
+
 [atproto]
 # Set to `true` to enable the ATProto provider. If the public URL is
 # 'localhost' it should be changed to '127.0.0.1', if `dev_mode = true`
@@ -199,16 +207,6 @@
 #
 # default: false
 # enable = false
-=======
-# If set to `true`, the `/auth/v1/whoami` endpoint will return all
-# request headers. Only the `Cookie` and Rauthys internal CSRF headers
-# will be hidden. Since this has the potential to leak sensitive
-# information, depending on you networking, this is disabled by default.
-#
-# default: false
-# overwritten by: WHOAMI_HEADERS
-whoami_headers = true
->>>>>>> 16d5cec1
 
 [auth_headers]
 # You can enable authn/authz headers which would be added to the
