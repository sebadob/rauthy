--- conflicted
+++ resolved
@@ -4,11 +4,7 @@
 exclude = ["rauthy-client"]
 
 [workspace.package]
-<<<<<<< HEAD
-version = "0.30.1"
-=======
 version = "0.30.1-20250612-1"
->>>>>>> b889f9f2
 edition = "2024"
 authors = ["Sebastian Dobe <sebastiandobe@mailbox.org>"]
 license = "Apache-2.0"
